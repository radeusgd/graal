--- conflicted
+++ resolved
@@ -72,17 +72,13 @@
     @Temp({REG}) protected Value temp3;
     @Temp({REG}) protected Value temp4;
 
-<<<<<<< HEAD
-    public AArch64ArrayEqualsOp(LIRGeneratorTool tool, JavaKind kind, int array1BaseOffset, int array2BaseOffset, Value result, Value array1, Value offset1, Value array2, Value offset2,
-                    Value length) {
-=======
     @Temp({REG}) protected AllocatableValue vectorTemp1;
     @Temp({REG}) protected AllocatableValue vectorTemp2;
     @Temp({REG}) protected AllocatableValue vectorTemp3;
     @Temp({REG}) protected AllocatableValue vectorTemp4;
 
-    public AArch64ArrayEqualsOp(LIRGeneratorTool tool, JavaKind kind, int array1BaseOffset, int array2BaseOffset, Value result, Value array1, Value array2, Value length, boolean directPointers) {
->>>>>>> c2b48863
+    public AArch64ArrayEqualsOp(LIRGeneratorTool tool, JavaKind kind, int array1BaseOffset, int array2BaseOffset, Value result, Value array1, Value offset1, Value array2, Value offset2,
+                                Value length) {
         super(TYPE);
 
         assert !kind.isNumericFloat() : "Float arrays comparison (bitwise_equal || both_NaN) isn't supported";
@@ -122,27 +118,26 @@
     public void emitCode(CompilationResultBuilder crb, AArch64MacroAssembler masm) {
         Register byteArrayLength = asRegister(temp1);
 
-<<<<<<< HEAD
-        try (ScratchRegister sc1 = masm.getScratchRegister()) {
-            Register rscratch1 = sc1.getRegister();
-            // Load array base addresses.
-            masm.add(64, array1, asRegister(array1Value), array1BaseOffset);
-            if (!offset1Value.equals(Value.ILLEGAL)) {
-                // optional offset parameter is present, add to base pointer
-                masm.add(64, array1, asRegister(array1Value), asRegister(offset1Value));
-            }
-            masm.add(64, array2, asRegister(array2Value), array2BaseOffset);
-            if (!offset2Value.equals(Value.ILLEGAL)) {
-                // optional offset parameter is present, add to base pointer
-                masm.add(64, array2, asRegister(array2Value), asRegister(offset2Value));
-            }
-=======
+        // FIXME need to incorporate offsetValues like this commented code
+        /*-
+        Register rscratch1 = sc1.getRegister();
+        // Load array base addresses.
+        masm.add(64, array1, asRegister(array1Value), array1BaseOffset);
+        if (!offset1Value.equals(Value.ILLEGAL)) {
+            // optional offset parameter is present, add to base pointer
+            masm.add(64, array1, asRegister(array1Value), asRegister(offset1Value));
+        }
+        masm.add(64, array2, asRegister(array2Value), array2BaseOffset);
+        if (!offset2Value.equals(Value.ILLEGAL)) {
+            // optional offset parameter is present, add to base pointer
+            masm.add(64, array2, asRegister(array2Value), asRegister(offset2Value));
+        }
+         */
         try (ScratchRegister sc1 = masm.getScratchRegister(); ScratchRegister sc2 = masm.getScratchRegister()) {
             Label breakLabel = new Label();
             Label scalarCompare = new Label();
             Register hasMismatch = sc1.getRegister();
             Register scratch = sc2.getRegister();
->>>>>>> c2b48863
 
             // Get array length in bytes.
             int shiftAmt = NumUtil.log2Ceil(arrayIndexScale);
@@ -167,6 +162,7 @@
         Register array2 = asRegister(temp3);
 
         // Load array base addresses.
+        // TODO add the offset values here
         masm.add(64, array1, asRegister(array1Value), array1BaseOffset);
         masm.add(64, array2, asRegister(array2Value), array2BaseOffset);
         masm.mov(64, scratch, byteArrayLength); // copy
@@ -314,6 +310,7 @@
         Label processTail = new Label();
 
         masm.mov(64, hasMismatch, zr);
+        // TODO add offset value here
         /* 1. Set 'array1Address' and 'array2Address' to point to start of arrays. */
         masm.add(64, array1Address, asRegister(array1Value), array1BaseOffset);
         masm.add(64, array2Address, asRegister(array2Value), array2BaseOffset);
