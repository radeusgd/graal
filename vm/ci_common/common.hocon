--- conflicted
+++ resolved
@@ -330,15 +330,6 @@
   targets: [gate]
 }
 
-<<<<<<< HEAD
-binutils2_34: {
-    packages: {
-      # On Linux AMD64, SVM object files with debuginfo are apparently more likely to be subject
-      # to linker incompatibilities so we need to use the same linker used for building JDK 16
-      binutils: "==2.34"
-    }
-}
-
 deploy_graalvm_linux_amd64: {
   run: [
     ${mx_vm_installables} [--dynamicimports, "${VM_EXTRA_SUITES}", "--exclude-components="${non-product-vm-components}, graalvm-show]
@@ -413,8 +404,6 @@
   timelimit: "1:30:00"
 }
 
-=======
->>>>>>> 73dfcf9d
 builds += [
   #
   # Gates
