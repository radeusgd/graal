--- conflicted
+++ resolved
@@ -1,12 +1,7 @@
 suite = {
     "name": "vm",
-<<<<<<< HEAD
-    "version" : "1.0.0-rc12",
-    "release" : True,
-=======
     "version" : "1.0.0-rc13",
     "release" : False,
->>>>>>> 7f04f2c7
     "groupId" : "org.graalvm",
     "mxversion": "5.210.2",
     "defaultLicense" : "GPLv2-CPE",
@@ -24,11 +19,7 @@
                 "name": "graal-nodejs",
                 "subdir": True,
                 "dynamic": True,
-<<<<<<< HEAD
-                "version": "10f440be0506aa487e0c43cda8ef780516177b33",
-=======
                 "version": "e86eac6062ea74a9b57f6a0a5c25abb1bd3e5711",
->>>>>>> 7f04f2c7
                 "urls" : [
                     {"url" : "https://github.com/graalvm/graaljs.git", "kind" : "git"},
                     {"url": "https://curio.ssw.jku.at/nexus/content/repositories/snapshots", "kind": "binary"},
@@ -38,11 +29,7 @@
                 "name": "graal-js",
                 "subdir": True,
                 "dynamic": True,
-<<<<<<< HEAD
-                "version": "10f440be0506aa487e0c43cda8ef780516177b33",
-=======
                 "version": "e86eac6062ea74a9b57f6a0a5c25abb1bd3e5711",
->>>>>>> 7f04f2c7
                 "urls": [
                     {"url": "https://github.com/graalvm/graaljs.git", "kind" : "git"},
                     {"url": "https://curio.ssw.jku.at/nexus/content/repositories/snapshots", "kind": "binary"},
@@ -50,11 +37,7 @@
             },
             {
                 "name": "truffleruby",
-<<<<<<< HEAD
-                "version": "2c86a9fdd1ea841cf1b2d3b0d989bd938e49af39",
-=======
                 "version": "dd198f9c34e4e7bb5e1ed599b5d88eafb999b332",
->>>>>>> 7f04f2c7
                 "dynamic": True,
                 "urls": [
                     {"url": "https://github.com/oracle/truffleruby.git", "kind": "git"},
@@ -78,11 +61,7 @@
             },
             {
                 "name": "fastr",
-<<<<<<< HEAD
-                "version": "e7c1b4579dc4829ede9448006384a66dc8d598ad",
-=======
                 "version": "6af23b2db13ba09242a46a7a7114a289a048abf5",
->>>>>>> 7f04f2c7
                 "dynamic": True,
                 "urls": [
                     {"url": "https://github.com/oracle/fastr.git", "kind": "git"},
@@ -91,11 +70,7 @@
             },
             {
                 "name": "graalpython",
-<<<<<<< HEAD
-                "version": "e4608bbb0dc0dee6f10892d409e36daf6a286c38",
-=======
                 "version": "563a41456483b85bd0841498a5c7be77aeff4831",
->>>>>>> 7f04f2c7
                 "dynamic": True,
                 "urls": [
                     {"url": "https://github.com/graalvm/graalpython.git", "kind": "git"},
@@ -147,15 +122,10 @@
         "INSTALLER": {
             "subDir": "src",
             "mainClass": "org.graalvm.component.installer.ComponentInstaller",
-<<<<<<< HEAD
-            "dependencies": ["org.graalvm.component.installer"],
-            "maven": False,
-=======
             "dependencies": [
                 "org.graalvm.component.installer",
             ],
             "maven" : False,
->>>>>>> 7f04f2c7
         },
         "INSTALLER_TESTS": {
             "subDir": "src",
