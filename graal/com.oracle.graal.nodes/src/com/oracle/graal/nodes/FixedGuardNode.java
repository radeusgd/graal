/*
 * Copyright (c) 2011, Oracle and/or its affiliates. All rights reserved.
 * DO NOT ALTER OR REMOVE COPYRIGHT NOTICES OR THIS FILE HEADER.
 *
 * This code is free software; you can redistribute it and/or modify it
 * under the terms of the GNU General Public License version 2 only, as
 * published by the Free Software Foundation.
 *
 * This code is distributed in the hope that it will be useful, but WITHOUT
 * ANY WARRANTY; without even the implied warranty of MERCHANTABILITY or
 * FITNESS FOR A PARTICULAR PURPOSE.  See the GNU General Public License
 * version 2 for more details (a copy is included in the LICENSE file that
 * accompanied this code).
 *
 * You should have received a copy of the GNU General Public License version
 * 2 along with this work; if not, write to the Free Software Foundation,
 * Inc., 51 Franklin St, Fifth Floor, Boston, MA 02110-1301 USA.
 *
 * Please contact Oracle, 500 Oracle Parkway, Redwood Shores, CA 94065 USA
 * or visit www.oracle.com if you need additional information or have any
 * questions.
 */
package com.oracle.graal.nodes;

import com.oracle.graal.cri.*;
import com.oracle.graal.graph.*;
import com.oracle.graal.nodes.spi.*;
import com.oracle.graal.nodes.type.*;
import com.oracle.max.cri.ri.*;

public final class FixedGuardNode extends FixedWithNextNode implements Simplifiable, Lowerable, LIRLowerable, Node.IterableNodeType {

    @Input private final NodeInputList<BooleanNode> conditions;
<<<<<<< HEAD
    private final long leafGraphId;

    public FixedGuardNode(BooleanNode condition, long leafGraphId) {
=======
    @Data  private final RiDeoptReason deoptReason;

    public FixedGuardNode(BooleanNode condition, RiDeoptReason deoptReason) {
>>>>>>> 72b4b865
        super(StampFactory.illegal());
        this.leafGraphId = leafGraphId;
        this.conditions = new NodeInputList<>(this, new BooleanNode[] {condition});
        this.deoptReason = deoptReason;
    }

    @Override
    public void generate(LIRGeneratorTool gen) {
        for (BooleanNode condition : conditions()) {
<<<<<<< HEAD
            gen.emitGuardCheck(condition, leafGraphId);
=======
            gen.emitGuardCheck(condition, deoptReason);
>>>>>>> 72b4b865
        }
    }

    public void addCondition(BooleanNode x) {
        conditions.add(x);
    }

    public NodeInputList<BooleanNode> conditions() {
        return conditions;
    }

    @Override
    public void simplify(SimplifierTool tool) {
        for (BooleanNode n : conditions.snapshot()) {
            if (n instanceof ConstantNode) {
                ConstantNode c = (ConstantNode) n;
                if (c.asConstant().asBoolean()) {
                    conditions.remove(n);
                } else {
                    FixedNode next = this.next();
                    if (next != null) {
                        tool.deleteBranch(next);
                    }
<<<<<<< HEAD
                    setNext(graph().add(new DeoptimizeNode(DeoptAction.InvalidateRecompile, leafGraphId)));
=======
                    setNext(graph().add(new DeoptimizeNode(RiDeoptAction.InvalidateRecompile, deoptReason)));
>>>>>>> 72b4b865
                    return;
                }
            }
        }
        if (conditions.isEmpty()) {
            ((StructuredGraph) graph()).removeFixed(this);
        }
    }

    @Override
    public void lower(CiLoweringTool tool) {
        AnchorNode newAnchor = graph().add(new AnchorNode());
        for (BooleanNode b : conditions) {
<<<<<<< HEAD
            newAnchor.addGuard((GuardNode) tool.createGuard(b, leafGraphId));
=======
            newAnchor.addGuard((GuardNode) tool.createGuard(b, deoptReason));
>>>>>>> 72b4b865
        }
        ((StructuredGraph) graph()).replaceFixedWithFixed(this, newAnchor);
    }
}<|MERGE_RESOLUTION|>--- conflicted
+++ resolved
@@ -31,15 +31,10 @@
 public final class FixedGuardNode extends FixedWithNextNode implements Simplifiable, Lowerable, LIRLowerable, Node.IterableNodeType {
 
     @Input private final NodeInputList<BooleanNode> conditions;
-<<<<<<< HEAD
+    @Data  private final RiDeoptReason deoptReason;
     private final long leafGraphId;
 
-    public FixedGuardNode(BooleanNode condition, long leafGraphId) {
-=======
-    @Data  private final RiDeoptReason deoptReason;
-
-    public FixedGuardNode(BooleanNode condition, RiDeoptReason deoptReason) {
->>>>>>> 72b4b865
+    public FixedGuardNode(BooleanNode condition, RiDeoptReason deoptReason, long leafGraphId) {
         super(StampFactory.illegal());
         this.leafGraphId = leafGraphId;
         this.conditions = new NodeInputList<>(this, new BooleanNode[] {condition});
@@ -49,11 +44,7 @@
     @Override
     public void generate(LIRGeneratorTool gen) {
         for (BooleanNode condition : conditions()) {
-<<<<<<< HEAD
-            gen.emitGuardCheck(condition, leafGraphId);
-=======
-            gen.emitGuardCheck(condition, deoptReason);
->>>>>>> 72b4b865
+            gen.emitGuardCheck(condition, deoptReason, leafGraphId);
         }
     }
 
@@ -77,11 +68,7 @@
                     if (next != null) {
                         tool.deleteBranch(next);
                     }
-<<<<<<< HEAD
-                    setNext(graph().add(new DeoptimizeNode(DeoptAction.InvalidateRecompile, leafGraphId)));
-=======
-                    setNext(graph().add(new DeoptimizeNode(RiDeoptAction.InvalidateRecompile, deoptReason)));
->>>>>>> 72b4b865
+                    setNext(graph().add(new DeoptimizeNode(RiDeoptAction.InvalidateRecompile, deoptReason, leafGraphId)));
                     return;
                 }
             }
@@ -95,11 +82,7 @@
     public void lower(CiLoweringTool tool) {
         AnchorNode newAnchor = graph().add(new AnchorNode());
         for (BooleanNode b : conditions) {
-<<<<<<< HEAD
-            newAnchor.addGuard((GuardNode) tool.createGuard(b, leafGraphId));
-=======
-            newAnchor.addGuard((GuardNode) tool.createGuard(b, deoptReason));
->>>>>>> 72b4b865
+            newAnchor.addGuard((GuardNode) tool.createGuard(b, deoptReason, leafGraphId));
         }
         ((StructuredGraph) graph()).replaceFixedWithFixed(this, newAnchor);
     }
