--- conflicted
+++ resolved
@@ -176,7 +176,7 @@
         if (stamp instanceof IntegerStamp) {
             assert constant.getKind().isNumericInteger() && stamp.getStackKind() == constant.getKind().getStackKind();
             IntegerStamp istamp = (IntegerStamp) stamp;
-            return forIntegerBits(istamp.getBits(), istamp.isUnsigned(), constant, graph);
+            return forIntegerBits(istamp.getBits(), constant, graph);
         } else {
             assert constant.getKind().isNumericFloat() && stamp.getStackKind() == constant.getKind();
             return forPrimitive(constant, graph);
@@ -263,53 +263,22 @@
         return unique(graph, createPrimitive(Constant.forInt(i)));
     }
 
-<<<<<<< HEAD
-    /**
-     * Returns a node for an object constant.
-     *
-     * @param o the object value for which to create the instruction
-     * @return a node representing the object
-     */
-    public static ConstantNode forObject(Object o, MetaAccessProvider metaAccess, StructuredGraph graph) {
-        assert !(o instanceof Constant) : "wrapping a Constant into a Constant";
-        Constant constant = Constant.forObject(o);
-        return unique(graph, new ConstantNode(constant, StampFactory.forConstant(constant, metaAccess)));
-    }
-
-=======
->>>>>>> fe99e7e1
     private static ConstantNode unique(StructuredGraph graph, ConstantNode node) {
         return graph.unique(node);
     }
 
-<<<<<<< HEAD
+    private static ConstantNode forIntegerBits(int bits, Constant constant, StructuredGraph graph) {
+        long value = constant.asLong();
+        long bounds = SignExtendNode.signExtend(value, bits);
+        return unique(graph, new ConstantNode(constant, StampFactory.forInteger(bits, bounds, bounds)));
+    }
+
     /**
      * Returns a node for a constant integer that's not directly representable as Java primitive
      * (e.g. short).
      */
     public static ConstantNode forIntegerBits(int bits, long value, StructuredGraph graph) {
-        Constant constant = Constant.forPrimitiveInt(bits, value);
-        long bounds = SignExtendNode.signExtend(value, bits);
-        return unique(graph, new ConstantNode(constant, StampFactory.forInteger(bits, bounds, bounds)));
-=======
-    private static ConstantNode forIntegerBits(int bits, boolean unsigned, Constant constant, StructuredGraph graph) {
-        long value = constant.asLong();
-        long bounds;
-        if (unsigned) {
-            bounds = ZeroExtendNode.zeroExtend(value, bits);
-        } else {
-            bounds = SignExtendNode.signExtend(value, bits);
-        }
-        return unique(graph, new ConstantNode(constant, StampFactory.forInteger(bits, unsigned, bounds, bounds)));
->>>>>>> fe99e7e1
-    }
-
-    /**
-     * Returns a node for a constant integer that's not directly representable as Java primitive
-     * (e.g. short).
-     */
-    public static ConstantNode forIntegerBits(int bits, boolean unsigned, long value, StructuredGraph graph) {
-        return forIntegerBits(bits, unsigned, Constant.forPrimitiveInt(bits, value), graph);
+        return forIntegerBits(bits, Constant.forPrimitiveInt(bits, value), graph);
     }
 
     /**
