--- conflicted
+++ resolved
@@ -13,11 +13,8 @@
 * Added `TruffleLanguage.exitContext(Object, ExitMode, int)` to allow languages perform actions before natural/hard context exit. Languages are encouraged to run all their shutdown hooks in exitContext instead of finalizeContext.
 * Improved the output format for `engine.TraceCompilation` and `engine.TraceCompilationDetails`. See [Optimizing.md](https://github.com/oracle/graal/blob/master/truffle/docs/Optimizing.md) for details.
 * Extended `HostObject` so that it exposes the `length` field and the `clone()` method of Java arrays as interop members. This can be disabled with `HostAccess.Builder.allowArrayAccess(false)`.
-<<<<<<< HEAD
 * Implicit cast checks are now generated in declaration order where the direct target type is always checked first. Languages implementations are encouraged to optimize their implicit cast declaration order by sorting them starting with the most frequently used type.
-=======
 * When using the Static Object Model, storage classes can have precise object field types, not just `java.lang.Object`.
->>>>>>> 99f1d53d
 
 ## Version 21.3.0
 * Added a `@GenerateWrapper.Ignore` annotation to prevent methods from being instrumented in wrapper classes.
