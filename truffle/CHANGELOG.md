--- conflicted
+++ resolved
@@ -7,12 +7,9 @@
 * Added ability to load external default exports for libraries using a service provider. See `GenerateLibrary(defaultExportLookupEnabled = true)`.
 * The use of `@NodeField` is now permitted in combination with `@GenerateUncached`, but it throws UnsupportedOperationException when it is used.
 * It is now possible to specify a setter with `@NodeField`. The generated field then will be mutable.
-<<<<<<< HEAD
 * Removed deprecated interoperability APIs that were deprecated in 19.0.0. 
 * Removed deprecated instrumentation APIs that were deprecated in 0.33.
-=======
 * The `PerformanceWarningsAreFatal` and `TracePerformanceWarnings` engine options take a comma separated list of performance warning types. Allowed warning types are `call` to enable virtual call warnings, `instanceof` to enable virtual instance of warnings and `store` to enables virtual store warnings. There are also `all` and `none` types to enable (disable) all performance warnings.
->>>>>>> f60e971f
 
 ## Version 20.0.0
 * Add [Layout#dispatch()](https://www.graalvm.org/truffle/javadoc/com/oracle/truffle/api/object/dsl/Layout.html#dispatch--) to be able to generate override of `ObjectType#dispatch()` method in the generated inner \*Type class.
