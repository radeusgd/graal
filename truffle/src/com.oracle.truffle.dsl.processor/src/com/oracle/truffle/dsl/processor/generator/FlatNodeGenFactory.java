--- conflicted
+++ resolved
@@ -86,10 +86,6 @@
 import java.util.Map.Entry;
 import java.util.Objects;
 import java.util.Set;
-<<<<<<< HEAD
-import java.util.concurrent.atomic.AtomicBoolean;
-=======
->>>>>>> 85dfa565
 import java.util.concurrent.locks.ReentrantLock;
 import java.util.function.Function;
 
@@ -208,11 +204,6 @@
     private final Map<ExecutableElement, Function<Call, DSLExpression>> substitutions = new LinkedHashMap<>();
     private final StaticConstants constants;
     private NodeConstants nodeConstants;
-<<<<<<< HEAD
-
-    private final NodeGeneratorPlugs plugs;
-=======
->>>>>>> 85dfa565
 
     private final GeneratorMode generatorMode;
     private final NodeStateResult state;
@@ -223,25 +214,15 @@
     }
 
     public FlatNodeGenFactory(ProcessorContext context, GeneratorMode mode, NodeData node,
-<<<<<<< HEAD
-                    StaticConstants constants, NodeConstants nodeConstants, NodeGeneratorPlugs plugs) {
-        this(context, mode, node, Arrays.asList(node), node.getSharedCaches(), constants, nodeConstants, plugs);
-=======
                     StaticConstants constants, NodeConstants nodeConstants) {
         this(context, mode, node, Arrays.asList(node), node.getSharedCaches(), constants, nodeConstants);
->>>>>>> 85dfa565
     }
 
     public FlatNodeGenFactory(ProcessorContext context, GeneratorMode mode, NodeData node,
                     Collection<NodeData> stateSharingNodes,
                     Map<CacheExpression, String> sharedCaches,
                     StaticConstants constants,
-<<<<<<< HEAD
-                    NodeConstants nodeConstants,
-                    NodeGeneratorPlugs plugs) {
-=======
                     NodeConstants nodeConstants) {
->>>>>>> 85dfa565
         Objects.requireNonNull(node);
         this.plugs = plugs;
         this.generatorMode = mode;
@@ -283,11 +264,7 @@
     }
 
     public static List<InlineFieldData> createInlinedFields(NodeData node) {
-<<<<<<< HEAD
-        FlatNodeGenFactory factory = new FlatNodeGenFactory(ProcessorContext.getInstance(), GeneratorMode.DEFAULT, node, new StaticConstants(), new NodeConstants(), NodeGeneratorPlugs.DEFAULT);
-=======
         FlatNodeGenFactory factory = new FlatNodeGenFactory(ProcessorContext.getInstance(), GeneratorMode.DEFAULT, node, new StaticConstants(), new NodeConstants());
->>>>>>> 85dfa565
         return factory.createInlineFields(true);
     }
 
@@ -362,19 +339,11 @@
         }
         return false;
     }
-<<<<<<< HEAD
 
     BitStateList computeNodeState() {
         List<State<?>> stateObjects = new ArrayList<>();
         boolean aotStateAdded = false;
 
-=======
-
-    BitStateList computeNodeState() {
-        List<State<?>> stateObjects = new ArrayList<>();
-        boolean aotStateAdded = false;
-
->>>>>>> 85dfa565
         Set<String> handledCaches = new HashSet<>();
         for (NodeData stateNode : sharingNodes) {
             Set<TypeGuard> implicitCasts = new LinkedHashSet<>();
@@ -443,7 +412,6 @@
                     if (inline == null) {
                         continue;
                     }
-<<<<<<< HEAD
 
                     String cacheGroup = cache.getSharedGroup();
                     if (cacheGroup != null) {
@@ -498,60 +466,9 @@
             for (GuardExpression guard : specialization.getGuards()) {
                 if (guardNeedsSpecializationStateBit(specialization, guard)) {
                     stateObjects.add(new GuardActive(specialization, guard));
-=======
-
-                    String cacheGroup = cache.getSharedGroup();
-                    if (cacheGroup != null) {
-                        if (handledCaches.contains(cacheGroup)) {
-                            continue;
-                        }
-                        handledCaches.add(cacheGroup);
-                    }
-
-                    if (cacheGroup == null && useSpecializationClass) {
-                        // state is handled in computeSpecializationState
-                        for (InlineFieldData fieldData : cache.getInlinedNode().getFields()) {
-                            if (fieldData.isState()) {
-                                if (!specializationState.contains(InlinedNodeState.class, fieldData)) {
-                                    throw new AssertionError("Detected unhandled state");
-                                }
-                            }
-                        }
-                        continue;
-                    }
-
-                    SpecializationData excludeSpecialization = null;
-                    if (cache.isUsedInGuard()) {
-                        /*
-                         * Inlined caches that are bound in guards must not be in the same state
-                         * bitset as the dependent specialization bits. At the end of slow-path
-                         * specialization we set the state bits of the specialization. If an inlined
-                         * node in the guard changes the state bits we would override when we set
-                         * the specialization bits. Alternatively we could re-read the state bit-set
-                         * before we specialize in such case after the bound guards were executed,
-                         * but that is very hard to get right in a thread-safe manner.
-                         */
-                        excludeSpecialization = specialization;
-                    }
-
-                    for (InlineFieldData fieldData : cache.getInlinedNode().getFields()) {
-                        if (fieldData.isState()) {
-                            stateObjects.add(new InlinedNodeState(stateNode, cache, fieldData, excludeSpecialization));
-                        }
-                    }
->>>>>>> 85dfa565
-                }
-            }
-        }
-
-        return new BitStateList(stateObjects);
-    }
-
-    private static BitStateList computeSpecializationState(SpecializationData specialization) {
-        List<State<?>> stateObjects = new ArrayList<>();
-        if (useSpecializationClass(specialization)) {
-
-<<<<<<< HEAD
+                }
+            }
+
             if (specializationNeedsInitializedBit(specialization)) {
                 stateObjects.add(new SpecializationCachesInitialized(specialization));
             }
@@ -561,23 +478,6 @@
                     continue;
                 }
 
-=======
-            for (GuardExpression guard : specialization.getGuards()) {
-                if (guardNeedsSpecializationStateBit(specialization, guard)) {
-                    stateObjects.add(new GuardActive(specialization, guard));
-                }
-            }
-
-            if (specializationNeedsInitializedBit(specialization)) {
-                stateObjects.add(new SpecializationCachesInitialized(specialization));
-            }
-
-            for (CacheExpression cache : specialization.getCaches()) {
-                if (!canCacheBeStoredInSpecialializationClass(cache)) {
-                    continue;
-                }
-
->>>>>>> 85dfa565
                 if (cache.getInlinedNode() != null) {
                     for (InlineFieldData field : cache.getInlinedNode().getFields()) {
                         if (field.isState()) {
@@ -897,21 +797,12 @@
         return false;
 
     }
-<<<<<<< HEAD
 
     public static boolean shouldUseSpecializationClassBySize(SpecializationData specialization) {
         SpecializationClassSizeEstimate result = computeSpecializationClassSizeEstimate(specialization);
         return result.sizeWithClass < result.sizeWithoutClass;
     }
 
-=======
-
-    public static boolean shouldUseSpecializationClassBySize(SpecializationData specialization) {
-        SpecializationClassSizeEstimate result = computeSpecializationClassSizeEstimate(specialization);
-        return result.sizeWithClass < result.sizeWithoutClass;
-    }
-
->>>>>>> 85dfa565
     private static SpecializationClassSizeEstimate computeSpecializationClassSizeEstimate(SpecializationData specialization) {
         boolean needsNode = specializationClassIsNode(specialization);
         int fieldsSize = 0;
@@ -1105,7 +996,6 @@
             SpecializationData fallback = node.getFallbackSpecialization();
             if (fallback.getMethod() != null && fallback.isReachable()) {
                 clazz.add(createFallbackGuard());
-<<<<<<< HEAD
             }
 
             for (ExecutableTypeData type : genericExecutableTypes) {
@@ -1147,49 +1037,6 @@
 
             clazz.getEnclosedElements().addAll(removeThisMethods.values());
 
-=======
-            }
-
-            for (ExecutableTypeData type : genericExecutableTypes) {
-                wrapWithTraceOnReturn(createExecute(clazz, type, Collections.<ExecutableTypeData> emptyList(), false));
-            }
-
-            for (ExecutableTypeData type : specializedExecutableTypes) {
-                wrapWithTraceOnReturn(createExecute(clazz, type, genericExecutableTypes, false));
-            }
-
-            for (ExecutableTypeData type : voidExecutableTypes) {
-                List<ExecutableTypeData> genericAndSpecialized = new ArrayList<>();
-                genericAndSpecialized.addAll(genericExecutableTypes);
-                genericAndSpecialized.addAll(specializedExecutableTypes);
-                wrapWithTraceOnReturn(createExecute(clazz, type, genericAndSpecialized, false));
-            }
-
-            clazz.addOptional(createExecuteAndSpecialize(false));
-            final ReportPolymorphismAction reportPolymorphismAction = reportPolymorphismAction(node, node.getReachableSpecializations());
-            if (reportPolymorphismAction.required()) {
-                clazz.addOptional(createCheckForPolymorphicSpecialize(reportPolymorphismAction, false));
-                if (requiresCacheCheck(reportPolymorphismAction)) {
-                    clazz.addOptional(createCountCaches(false));
-                }
-            }
-
-            if ((cost == null || cost.equals("MONOMORPHIC") /* the default */) && isUndeclaredOrOverrideable(clazz, "getCost")) {
-                if (primaryNode) {
-                    clazz.add(createGetCostMethod(false));
-                }
-            }
-
-            for (TypeMirror type : uniqueSortedTypes(expectedTypes, false)) {
-                if (!typeSystem.hasType(type)) {
-                    clazz.addOptional(TypeSystemCodeGenerator.createExpectMethod(PRIVATE, typeSystem,
-                                    context.getType(Object.class), type));
-                }
-            }
-
-            clazz.getEnclosedElements().addAll(removeThisMethods.values());
-
->>>>>>> 85dfa565
             if (isGenerateIntrospection()) {
                 generateIntrospectionInfo(clazz, false);
             }
@@ -2110,7 +1957,6 @@
 
                 nodeElements.add(specializationClassVar);
             }
-<<<<<<< HEAD
 
         }
         return nodeElements;
@@ -2123,20 +1969,6 @@
         return needsDuplicationCheck(specialization);
     }
 
-=======
-
-        }
-        return nodeElements;
-    }
-
-    private static boolean needsUpdater(SpecializationData specialization) {
-        if (!specialization.getNode().isGenerateCached()) {
-            return false;
-        }
-        return needsDuplicationCheck(specialization);
-    }
-
->>>>>>> 85dfa565
     private static boolean needsDuplicationCheck(SpecializationData specialization) {
         if (specialization.hasMultipleInstances()) {
             return true;
@@ -2282,15 +2114,10 @@
 
             builder.declaration(referenceType, "copy", builder.create().startNew(referenceType).string("newNext").end());
             for (Element element : specializationClassElements) {
-<<<<<<< HEAD
-                String name = element.getSimpleName().toString();
-                builder.startStatement().string("copy.", name, " = this.", name).end();
-=======
                 if (element instanceof VariableElement && !element.getModifiers().contains(Modifier.STATIC)) {
                     String name = element.getSimpleName().toString();
                     builder.startStatement().string("copy.", name, " = this.", name).end();
                 }
->>>>>>> 85dfa565
             }
             builder.startReturn().string("copy").end();
         }
@@ -2332,7 +2159,6 @@
         }
         CacheExpression sharedCache = lookupSharedCacheKey(cache);
         InlinedNodeData inline = sharedCache.getInlinedNode();
-<<<<<<< HEAD
 
         if (inline != null) {
             boolean parentAccess = hasCacheParentAccess(cache);
@@ -2359,34 +2185,6 @@
                     builder.string(String.valueOf(range.length));
                     builder.end();
 
-=======
-
-        if (inline != null) {
-            boolean parentAccess = hasCacheParentAccess(cache);
-
-            Parameter parameter = cache.getParameter();
-            String fieldName = createStaticInlinedCacheName(specialization, cache);
-            ExecutableElement cacheMethod = cache.getInlinedNode().getMethod();
-            CodeVariableElement cachedField = new CodeVariableElement(modifiers(PRIVATE, STATIC, FINAL), parameter.getType(), fieldName);
-            CodeTreeBuilder builder = cachedField.createInitBuilder();
-            builder.startStaticCall(cacheMethod);
-            builder.startStaticCall(types().InlineSupport_InlineTarget, "create");
-            builder.typeLiteral(cache.getParameter().getType());
-
-            for (InlineFieldData field : inline.getFields()) {
-
-                if (field.isState()) {
-                    BitSet specializationBitSet = findInlinedState(specializationState, field);
-                    CodeVariableElement updaterField = createStateUpdaterField(specialization, specializationState, field, specializationClassElements);
-                    String updaterFieldName = updaterField.getName();
-                    builder.startGroup();
-                    builder.startCall(updaterFieldName, "subUpdater");
-                    BitRange range = specializationBitSet.getStates().queryRange(StateQuery.create(InlinedNodeState.class, field));
-                    builder.string(String.valueOf(range.offset));
-                    builder.string(String.valueOf(range.length));
-                    builder.end();
-
->>>>>>> 85dfa565
                     if (specialization != null && parentAccess) {
                         builder.startCall(".createParentAccessor");
                         builder.typeLiteral(createSpecializationClassReferenceType(specialization));
@@ -2412,7 +2210,6 @@
                     } else {
                         inlinedCacheField = createNodeField(Modifier.PRIVATE, type, inlinedFieldName, null);
                         addCompilationFinalAnnotation(inlinedCacheField, field.getDimensions());
-<<<<<<< HEAD
                     }
                     if (specialization != null && useSpecializationClass(specialization)) {
                         specializationClassElements.add(inlinedCacheField);
@@ -2453,48 +2250,6 @@
             addSourceDoc(javadoc, specialization, cache, null);
             javadoc.end();
 
-=======
-                    }
-                    if (specialization != null && useSpecializationClass(specialization)) {
-                        specializationClassElements.add(inlinedCacheField);
-                    } else {
-                        nodeElements.add(inlinedCacheField);
-                    }
-
-                    GeneratorUtils.markUnsafeAccessed(inlinedCacheField);
-
-                    CodeTreeBuilder javadoc = inlinedCacheField.createDocBuilder();
-                    javadoc.startJavadoc();
-                    addSourceDoc(javadoc, specialization, cache, field);
-                    javadoc.end();
-
-                    // never directly used, so will produce a warning.
-                    GeneratorUtils.mergeSuppressWarnings(inlinedCacheField, "unused");
-
-                    builder.startStaticCall(field.getFieldType(), "create");
-                    if (specialization != null && useSpecializationClass(specialization)) {
-                        builder.tree(createLookupNodeType(createSpecializationClassReferenceType(specialization), specializationClassElements));
-                    } else {
-                        builder.startStaticCall(context.getType(MethodHandles.class), "lookup").end();
-                    }
-                    builder.doubleQuote(inlinedFieldName);
-
-                    if (field.isReference()) {
-                        builder.typeLiteral(field.getType());
-                    }
-
-                    builder.end();
-                }
-            }
-            builder.end();
-            builder.end();
-
-            CodeTreeBuilder javadoc = cachedField.createDocBuilder();
-            javadoc.startJavadoc();
-            addSourceDoc(javadoc, specialization, cache, null);
-            javadoc.end();
-
->>>>>>> 85dfa565
             nodeElements.add(cachedField);
         } else {
             Parameter parameter = cache.getParameter();
@@ -2511,7 +2266,6 @@
             } else if (isNodeArray(type) && cache.isAdopt()) {
                 cachedField = createNodeField(visibility, type, fieldName, types().Node_Children);
                 needsAdoption = true;
-<<<<<<< HEAD
             } else {
                 needsAdoption = false;
                 cachedField = createNodeField(visibility, type, fieldName, null);
@@ -2543,39 +2297,6 @@
                 javadoc.end();
                 specializationClassElements.add(var);
             } else {
-=======
-            } else {
-                needsAdoption = false;
-                cachedField = createNodeField(visibility, type, fieldName, null);
-                if (cache.isCached()) {
-                    AnnotationMirror mirror = cache.getMessageAnnotation();
-                    int dimensions = getAnnotationValue(Integer.class, mirror, "dimensions");
-                    addCompilationFinalAnnotation(cachedField, dimensions);
-                }
-            }
-
-            CodeTreeBuilder javadoc = cachedField.createDocBuilder();
-            javadoc.startJavadoc();
-            addSourceDoc(javadoc, specialization, cache, null);
-            javadoc.end();
-
-            if (useCacheClass(specialization, sharedCache)) {
-                String name = cachedField.getSimpleName().toString();
-                CodeTypeElement cacheClass = createCacheClass(sharedCache, cachedField, needsAdoption);
-                specializationClassElements.add(cacheClass);
-                GeneratedTypeMirror generatedType = new GeneratedTypeMirror("", cacheClass.getSimpleName().toString(), cacheClass.asType());
-                CodeVariableElement var = new CodeVariableElement(modifiers(PRIVATE), generatedType, name);
-                addCompilationFinalAnnotation(var, 0, needsAdoption);
-
-                javadoc = var.createDocBuilder();
-                javadoc.startJavadoc();
-                addSourceDoc(javadoc, specialization, cache, null);
-                javadoc.newLine().string("Note: Shared cache value requires a wrapper class for thread-safety.");
-                javadoc.newLine().string("Set Cached(neverDefault = true) to avoid the wrapper class.");
-                javadoc.end();
-                specializationClassElements.add(var);
-            } else {
->>>>>>> 85dfa565
                 specializationClassElements.add(cachedField);
             }
         }
@@ -4996,14 +4717,6 @@
                 builder.startWhile();
             } else {
                 builder.startIf();
-<<<<<<< HEAD
-            }
-
-            builder.tree(createGetSpecializationClass(frameState, specialization, true)).string(" != null");
-            builder.end();
-            builder.startBlock();
-            ifCount = ifCount.incrementIf();
-=======
             }
 
             builder.tree(createGetSpecializationClass(frameState, specialization, true)).string(" != null");
@@ -5523,519 +5236,6 @@
             boundaryMethodName = String.format("%s_%sBoundary", node.getNodeId(), specialization.getId());
         } else {
             boundaryMethodName = String.format("%sBoundary", specialization.getId());
->>>>>>> 85dfa565
-        }
-
-        if (!specialization.getAssumptionExpressions().isEmpty()) {
-            BlockState blockState = IfTriple.materialize(builder, createAssumptionCheck(frameState, specialization, NodeExecutionMode.FAST_PATH, false), false);
-            builder.tree(createTransferToInterpreterAndInvalidate());
-            builder.tree(createRemoveThis(builder, frameState, forType, specialization));
-            builder.end(blockState.blockCount);
-        }
-
-<<<<<<< HEAD
-        // if library is used in guard we need to push encapsulating node early
-        // otherwise we can push it behind the guard
-        boolean libraryInGuard = specialization.isAnyLibraryBoundInGuard();
-        boolean pushEncapsulatingNode = specialization.needsPushEncapsulatingNode();
-        boolean extractInBoundary = specialization.needsTruffleBoundary();
-
-        if (extractInBoundary && specialization.needsVirtualFrame()) {
-            // Cannot extract to boundary with a virtual frame.
-            extractInBoundary = false;
-        }
-
-        List<IfTriple> nonBoundaryGuards = new ArrayList<>();
-        List<GuardExpression> nonBoundaryGuardExpressions = new ArrayList<>();
-        guards: for (Iterator<GuardExpression> iterator = guardExpressions.iterator(); iterator.hasNext();) {
-            GuardExpression guard = iterator.next();
-            Set<CacheExpression> caches = group.getSpecialization().getBoundCaches(guard.getExpression(), true);
-            for (CacheExpression cache : caches) {
-                if (cache.isAlwaysInitialized() && cache.isRequiresBoundary()) {
-                    break guards;
-                }
-            }
-
-            nonBoundaryGuardExpressions.add(guard);
-            iterator.remove();
-        }
-
-        nonBoundaryGuards.addAll(createFastPathNeverDefaultGuards(frameState, group.getSpecialization()));
-        nonBoundaryGuards.addAll(createMethodGuardChecks(frameState, group, nonBoundaryGuardExpressions, NodeExecutionMode.FAST_PATH));
-
-        if (pushEncapsulatingNode && libraryInGuard) {
-            GeneratorUtils.pushEncapsulatingNode(builder, createNodeAccess(frameState));
-            builder.startTryBlock();
-        }
-
-        nonBoundaryGuards.addAll(createMethodGuardChecks(frameState, group, guardExpressions, NodeExecutionMode.FAST_PATH));
-
-        FrameState innerFrameState = frameState;
-        BlockState nonBoundaryIfCount = BlockState.NONE;
-
-        List<IfTriple> cachedTriples = new ArrayList<>();
-        CodeTreeBuilder innerBuilder;
-        if (extractInBoundary) {
-            innerFrameState = frameState.copy();
-            for (CacheExpression cache : specialization.getCaches()) {
-                if (cache.isAlwaysInitialized()) {
-                    setCacheInitialized(innerFrameState, specialization, cache, false);
-                }
-            }
-
-            nonBoundaryIfCount = nonBoundaryIfCount.add(IfTriple.materialize(builder, IfTriple.optimize(nonBoundaryGuards), false));
-            innerBuilder = extractInBoundaryMethod(builder, frameState, specialization);
-
-            for (NodeExecutionData execution : specialization.getNode().getChildExecutions()) {
-                int index = forType.getVarArgsIndex(forType.getParameterIndex(execution.getIndex()));
-                if (index != -1) {
-                    LocalVariable var = innerFrameState.getValue(execution);
-                    innerFrameState.set(execution, var.accessWith(CodeTreeBuilder.singleString(var.getName())));
-                }
-            }
-
-        } else if (pushEncapsulatingNode) {
-            innerBuilder = builder;
-            nonBoundaryIfCount = IfTriple.materialize(innerBuilder, IfTriple.optimize(nonBoundaryGuards), false);
-        } else {
-            innerBuilder = builder;
-            cachedTriples.addAll(0, nonBoundaryGuards);
-        }
-
-        cachedTriples.addAll(initializeCaches(innerFrameState, frameState.getMode(), group, specialization.getCaches(), true, false));
-
-        if (pushEncapsulatingNode && !libraryInGuard) {
-            GeneratorUtils.pushEncapsulatingNode(innerBuilder, createNodeAccess(frameState));
-            innerBuilder.startTryBlock();
-        }
-
-        BlockState innerIfCount = BlockState.NONE;
-        innerIfCount = innerIfCount.add(IfTriple.materialize(innerBuilder, IfTriple.optimize(cachedTriples), false));
-        if (prev == null || prev.hasFallthrough()) {
-            innerBuilder.tree(createFastPathExecute(builder, forType, specialization, innerFrameState));
-        }
-        innerBuilder.end(innerIfCount.blockCount);
-
-        if (pushEncapsulatingNode && !libraryInGuard) {
-            innerBuilder.end().startFinallyBlock();
-            GeneratorUtils.popEncapsulatingNode(innerBuilder);
-            innerBuilder.end();
-        }
-
-        hasFallthrough |= innerIfCount.ifCount > 0;
-        builder.end(nonBoundaryIfCount.blockCount);
-
-        if (pushEncapsulatingNode && libraryInGuard) {
-            builder.end().startFinallyBlock();
-            GeneratorUtils.popEncapsulatingNode(builder);
-            builder.end();
-        }
-
-        if (useSpecializationClass(specialization) && specialization.hasMultipleInstances()) {
-            String name = createSpecializationLocalName(specialization);
-            builder.startStatement().string(name, " = ", name, ".next_").end();
-        }
-
-        builder.end(ifCount.blockCount);
-
-        hasFallthrough |= ifCount.ifCount > 0;
-        return hasFallthrough;
-    }
-
-    private List<IfTriple> createSpecializationActive(FrameState frameState, SpecializationGroup group,
-                    Collection<SpecializationData> allowedSpecializations) {
-        List<SpecializationData> specializations = group.collectSpecializations();
-        final boolean stateGuaranteed = group.isLast() && allowedSpecializations != null && allowedSpecializations.size() == 1 &&
-                        group.getAllSpecializations().size() == allowedSpecializations.size();
-        if (needsRewrites()) {
-
-            CodeTree stateCheck = createSpecializationActiveCheck(frameState, specializations);
-
-            CodeTree assertCheck = null;
-            CodeTree stateGuard = null;
-            if (stateGuaranteed) {
-                assertCheck = CodeTreeBuilder.createBuilder().startAssert().tree(stateCheck).end().build();
-            } else {
-                stateGuard = stateCheck;
-            }
-            return Arrays.asList(new IfTriple(null, stateGuard, assertCheck));
-        }
-        return Collections.emptyList();
-    }
-
-    private CodeTree createSpecializationActiveCheck(FrameState frameState, List<SpecializationData> specializations) {
-        StateQuery query = StateQuery.create(SpecializationActive.class, specializations);
-        CodeTree stateCheck = multiState.createContains(frameState, query);
-
-        if (specializations.size() == 1) {
-            Set<SpecializationData> replacedBy = specializations.get(0).getReplacedBy();
-            if (!replacedBy.isEmpty()) {
-                BitSet set = multiState.findSet(query);
-                CodeTreeBuilder b = CodeTreeBuilder.createBuilder();
-                b.tree(stateCheck);
-                Set<BitSet> checkBitSets = new LinkedHashSet<>();
-
-                for (SpecializationData replaced : replacedBy) {
-                    StateQuery replacedQuery = StateQuery.create(SpecializationActive.class, replaced);
-                    BitSet bitSet = multiState.findSet(replacedQuery);
-                    if (!bitSet.equals(set)) {
-                        checkBitSets.add(bitSet);
-                    }
-                }
-                StateQuery replacedQuery = StateQuery.create(SpecializationActive.class, replacedBy);
-                for (BitSet bitSet : checkBitSets) {
-                    b.string(" && ");
-                    b.tree(bitSet.createNotContains(frameState, replacedQuery));
-                }
-
-                stateCheck = b.build();
-            }
-
-        }
-        return stateCheck;
-    }
-
-    private boolean buildSpecializationSlowPath(final CodeTreeBuilder builder, FrameState frameState, SpecializationGroup group, NodeExecutionMode mode,
-                    List<IfTriple> outerTriples, List<GuardExpression> guardExpressions) throws AssertionError {
-        SpecializationData specialization = group.getSpecialization();
-        Objects.requireNonNull(specialization);
-
-        if (hasExcludeBit(specialization)) {
-            CodeTree excludeCheck = multiState.createNotContains(frameState, StateQuery.create(SpecializationExcluded.class, specialization));
-            outerTriples.add(0, new IfTriple(null, excludeCheck, null));
-        }
-
-        if (hasExcludes(specialization)) {
-            CodeTree excludeCheck = multiState.createNotContains(frameState, StateQuery.create(SpecializationActive.class, specialization.getReplacedBy()));
-            outerTriples.add(0, new IfTriple(null, excludeCheck, null));
-        }
-
-        boolean hasFallthrough = false;
-        BlockState outerIfCount = BlockState.NONE;
-        for (CacheExpression cache : specialization.getCaches()) {
-            if (!cache.isAlwaysInitialized()) {
-                continue;
-            }
-            CodeTree prepare = CodeTreeBuilder.createBuilder().declarationDefault(cache.getParameter().getType(),
-                            createCacheLocalName(cache)).build();
-            outerTriples.add(0, new IfTriple(prepare, null, null));
-        }
-
-        outerIfCount = outerIfCount.add(IfTriple.materialize(builder, IfTriple.optimize(outerTriples), false));
-        String countName = specialization != null ? "count" + specialization.getIndex() + "_" : null;
-        final boolean useSpecializationClass = useSpecializationClass(specialization);
-        final boolean multipleInstances = specialization.hasMultipleInstances();
-        final boolean needsDuplicationCheck = needsDuplicationCheck(specialization);
-        final boolean useDuplicateFlag = specialization.isGuardBindsCache() && !useSpecializationClass;
-        final String duplicateFoundName = specialization.getId() + "_duplicateFound_";
-
-        boolean pushBoundary = specialization.needsPushEncapsulatingNode();
-        if (pushBoundary) {
-            builder.startBlock();
-            GeneratorUtils.pushEncapsulatingNode(builder, createNodeAccess(frameState));
-            builder.startTryBlock();
-        }
-        BlockState innerIfCount = BlockState.NONE;
-        String specializationLocalName = createSpecializationLocalName(specialization);
-
-        if (needsDuplicationCheck) {
-            builder.startWhile().string("true").end();
-            builder.startBlock();
-            builder.tree(createDuplicationCheck(builder, frameState, group, guardExpressions, useDuplicateFlag, countName, duplicateFoundName,
-                            specializationLocalName));
-
-            builder.startIf();
-            if (useDuplicateFlag) {
-                // we reuse the specialization class local name instead of a duplicate found
-                // name
-                builder.string("!", duplicateFoundName);
-            } else {
-                builder.string(createSpecializationLocalName(specialization), " == null");
-
-                if (!multipleInstances) {
-                    builder.string(" && ", countName, " < 1");
-                }
-            }
-            builder.end().startBlock();
-            innerIfCount = innerIfCount.incrementIf();
-        }
-
-        FrameState innerFrameState = frameState.copy();
-
-        List<IfTriple> innerTripples = new ArrayList<>();
-        innerTripples.addAll(createMethodGuardChecks(innerFrameState, group, guardExpressions, mode));
-
-        List<AssumptionExpression> assumptions = specialization.getAssumptionExpressions();
-        if (!assumptions.isEmpty()) {
-            for (AssumptionExpression assumption : assumptions) {
-                innerTripples.addAll(createAssumptionSlowPathTriples(innerFrameState, group, assumption));
-            }
-        }
-
-        CodeTree specializeElseBranch = null;
-        if (needsDuplicationCheck && useSpecializationClass) {
-            DSLExpression limit = optimizeExpression(specialization.getLimitExpression());
-            Set<CacheExpression> caches = specialization.getBoundCaches(limit, true);
-            innerTripples.addAll(initializeCaches(innerFrameState, innerFrameState.getMode(), group, caches, true, false));
-            CodeTree limitExpression = writeExpression(innerFrameState, specialization, limit);
-            CodeTreeBuilder limitBuilder = CodeTreeBuilder.createBuilder();
-            limitBuilder.string(countName).string(" < ").tree(limitExpression);
-            if (specialization.hasUnroll() && !specialization.isUnrolled()) {
-                // subtract unrolled count from limit
-                limitBuilder.string(" - ").string(String.valueOf(specialization.getUnroll()));
-            }
-            innerTripples.add(new IfTriple(null, limitBuilder.build(), null));
-        } else if (needsDuplicationCheck) {
-            innerTripples.add(new IfTriple(null, multiState.createNotContains(innerFrameState, StateQuery.create(SpecializationActive.class, specialization)), null));
-        }
-
-        if (innerFrameState.isSpecializationClassInitialized(specialization)) {
-            // we need to null an already initialized specialization class if initialized in the
-            // else branch of any guard
-            specializeElseBranch = builder.create().startStatement().string(createSpecializationLocalName(specialization)).string(" = null").end().build();
-        }
-        int innerIfCountDiff = innerIfCount.ifCount;
-        innerIfCount = innerIfCount.add(IfTriple.materialize(builder, IfTriple.optimize(innerTripples), false));
-        innerIfCountDiff = innerIfCount.ifCount - innerIfCountDiff;
-
-        StateTransaction stateTransaction = new StateTransaction();
-        builder.tree(createSpecialize(builder, innerFrameState, stateTransaction, group, specialization, false));
-        CodeTree updateImplicitCast = createUpdateImplicitCastState(builder, innerFrameState, stateTransaction, specialization);
-        if (updateImplicitCast != null) {
-            builder.tree(updateImplicitCast);
-        }
-
-        for (CacheExpression cache : specialization.getCaches()) {
-            if (cache.isEncodedEnum() && cache.getSharedGroup() == null) {
-                BitSet bitSet = multiState.findSet(EncodedEnumState.class, cache);
-                if (bitSet != null) {
-                    builder.tree(bitSet.createLoad(innerFrameState));
-                    stateTransaction.markModified(bitSet);
-                }
-            }
-        }
-
-        builder.tree(multiState.createSet(innerFrameState, stateTransaction, StateQuery.create(SpecializationActive.class, specialization), true, false));
-        builder.tree(multiState.persistTransaction(innerFrameState, stateTransaction));
-
-        if (types.SlowPathListener != null && ElementUtils.isAssignable(specialization.getNode().getTemplateType().asType(), types.SlowPathListener)) {
-            builder.startStatement().startCall("afterSpecialize").end().end();
-        }
-
-        if (needsDuplicationCheck) {
-            hasFallthrough = true;
-            if (useDuplicateFlag) {
-                builder.startStatement().string(duplicateFoundName, " = true").end();
-            }
-
-            endAndElse(builder, innerIfCountDiff, specializeElseBranch);
-            builder.end(innerIfCount.blockCount - innerIfCountDiff);
-
-            /*
-             * We keep around always initialized caches in locals explicitly to avoid that weak
-             * references get collected between null check and specialization invocation.
-             */
-            for (CacheExpression cache : specialization.getCaches()) {
-                if (!cache.isAlwaysInitialized()) {
-                    continue;
-                }
-                setCacheInitialized(frameState, specialization, cache, true);
-            }
-
-            // need to ensure that we update the implicit cast specializations on duplicates
-            if (updateImplicitCast != null) {
-                builder.startElseBlock();
-                stateTransaction = new StateTransaction();
-                builder.tree(createUpdateImplicitCastState(builder, frameState, stateTransaction, specialization));
-                builder.tree(multiState.createSet(frameState, stateTransaction, StateQuery.create(SpecializationActive.class, specialization), true, false));
-                builder.tree(multiState.persistTransaction(innerFrameState, stateTransaction));
-                builder.end();
-            }
-
-            builder.startIf();
-            if (useDuplicateFlag) {
-                builder.string(duplicateFoundName);
-            } else {
-                builder.string(createSpecializationLocalName(specialization), " != null");
-            }
-            builder.end().startBlock();
-
-            builder.tree(createCallSpecialization(builder, frameState, executeAndSpecializeType, specialization));
-            builder.end();
-            builder.statement("break");
-            builder.end();
-        } else {
-            builder.tree(createCallSpecialization(builder, innerFrameState, executeAndSpecializeType, specialization));
-            builder.end(innerIfCount.blockCount);
-            hasFallthrough |= innerIfCount.ifCount > 0;
-        }
-
-        if (pushBoundary) {
-            builder.end().startFinallyBlock();
-            GeneratorUtils.popEncapsulatingNode(builder);
-            builder.end();
-            builder.end();
-        }
-
-        builder.end(outerIfCount.blockCount);
-        hasFallthrough |= outerIfCount.ifCount > 0;
-
-        return hasFallthrough;
-    }
-
-    static void endAndElse(CodeTreeBuilder b, int endCount, CodeTree elseBranch) {
-        for (int i = 0; i < endCount; i++) {
-            b.end();
-            if (elseBranch != null) {
-                b.startElseBlock();
-                b.tree(elseBranch);
-                b.end();
-            }
-        }
-    }
-
-    private static boolean specializationNeedsInitializedBit(SpecializationData specialization) {
-        if (useSpecializationClass(specialization) && specialization.isReachesFallback() && !specialization.getCaches().isEmpty()) {
-            for (GuardExpression guard : specialization.getGuards()) {
-                if (guardNeedsStateBit(specialization, guard)) {
-                    return true;
-                }
-            }
-        }
-        return false;
-    }
-
-    private List<IfTriple> createFastPathNeverDefaultGuards(FrameState frameState,
-                    SpecializationData specialization) {
-        List<CacheExpression> caches = specialization.getCaches();
-        if (specialization == null || caches.isEmpty()) {
-            return Collections.emptyList();
-        }
-
-        List<IfTriple> triples = new ArrayList<>();
-
-        if (specializationNeedsInitializedBit(specialization)) {
-            StateQuery query = StateQuery.create(SpecializationCachesInitialized.class, specialization);
-            SpecializationStateReference ref = createStateReference(frameState, specialization, query);
-            triples.add(new IfTriple(null, ref.bitSet.createContains(ref.reference, query), null));
-        }
-
-        for (CacheExpression cache : caches) {
-            if (cache.isBind()) {
-                continue;
-            } else if (cache.isAlwaysInitialized()) {
-                continue;
-            } else if (cache.getInlinedNode() != null) {
-                continue;
-            } else if (cache.isEagerInitialize()) {
-                continue;
-            }
-
-            boolean needsNeverDefaultCheck = cache.getSharedGroup() != null || (!useSpecializationClass(specialization));
-
-            /*
-             * If a cache is never default or is shared it must not have a default value. We add a
-             * guard such that we go to executeAndSpecialize in such a case.
-             */
-            if (needsNeverDefaultCheck || isCacheNullDueToFallback(specialization, cache)) {
-                triples.add(createNeverDefaultGuard(frameState, specialization, cache, " != "));
-            }
-        }
-        return triples;
-    }
-
-    private static boolean isCacheNullDueToFallback(SpecializationData specialization, CacheExpression cache) {
-        if (!specialization.isReachesFallback()) {
-            return false;
-        }
-        /*
-         * Guards that bind caches that reach fallback must never be null, as they can be
-         * initialized.
-         */
-        for (GuardExpression guard : specialization.getGuards()) {
-            if (getNullCachesDueToFallback(specialization, guard).contains(cache)) {
-                return true;
-            }
-        }
-        return false;
-    }
-
-    private static Collection<CacheExpression> getNullCachesDueToFallback(SpecializationData specialization, GuardExpression guard) {
-        if (!specialization.isReachesFallback()) {
-            return Collections.emptyList();
-        }
-        Set<CacheExpression> boundCaches = specialization.getBoundCaches(guard.getExpression(), false);
-        if (useSpecializationClass(specialization)) {
-            // with a specialization class only shared guards may be null.
-            Set<CacheExpression> filteredCaches = new LinkedHashSet<>();
-            for (CacheExpression cache : boundCaches) {
-                if (cache.getSharedGroup() != null) {
-                    filteredCaches.add(cache);
-                }
-            }
-            return filteredCaches;
-        } else {
-            return boundCaches;
-        }
-    }
-
-    private IfTriple createNeverDefaultGuard(FrameState frameState, SpecializationData specialization,
-                    CacheExpression cache, String operator) {
-
-        CodeTreeBuilder prepare = CodeTreeBuilder.createBuilder();
-        CodeTreeBuilder condition = CodeTreeBuilder.createBuilder();
-
-        if (cache.isEncodedEnum()) {
-            CacheExpression sharedCache = lookupSharedCacheKey(cache);
-            condition.startGroup();
-
-            StateQuery query = StateQuery.create(EncodedEnumState.class, sharedCache);
-            SpecializationStateReference ref = createStateReference(frameState, specialization, query);
-            condition.tree(ref.bitSet.createExtractInteger(ref.reference, query));
-            condition.string(" ", operator, " 0");
-            condition.end();
-
-        } else {
-            LocalVariable wrapper = createCacheClassAccess(frameState, prepare, cache);
-            String localName = createCacheLocalName(cache);
-            CodeTree tree = createCacheAccess(frameState, specialization, cache, null);
-            if (wrapper == null) {
-                prepare.declaration(cache.getParameter().getType(), localName, tree);
-                condition.string(localName).string(operator).defaultValue(cache.getParameter().getType());
-                setCacheInitialized(frameState, specialization, cache, true);
-            } else {
-                condition.tree(wrapper.createReference()).string(operator, "null");
-            }
-        }
-
-        return new IfTriple(prepare.build(), condition.build(), null);
-    }
-
-    private SpecializationGroup visitSpecializationGroupChildren(final CodeTreeBuilder builder, FrameState frameState, SpecializationGroup prev, SpecializationGroup group, ExecutableTypeData forType,
-                    Collection<SpecializationData> allowedSpecializations) {
-        SpecializationGroup currentPrev = prev;
-        for (SpecializationGroup child : group.getChildren()) {
-            if (currentPrev != null && !currentPrev.hasFallthrough()) {
-                break;
-            }
-            builder.tree(visitSpecializationGroup(builder, prev, child, forType, frameState.copy(), allowedSpecializations));
-            currentPrev = child;
-        }
-        return currentPrev;
-    }
-
-    private int boundaryIndex = 0;
-    private final Set<String> usedBoundaryNames = new HashSet<>();
-
-    private CodeTreeBuilder extractInBoundaryMethod(CodeTreeBuilder builder, FrameState frameState, SpecializationData specialization) {
-        CodeTreeBuilder innerBuilder;
-        CodeExecutableElement parentMethod = (CodeExecutableElement) builder.findMethod();
-
-        String boundaryMethodName;
-        if (generatorMode.equals(GeneratorMode.EXPORTED_MESSAGE)) {
-            boundaryMethodName = String.format("%s_%sBoundary", node.getNodeId(), specialization.getId());
-        } else {
-            boundaryMethodName = String.format("%sBoundary", specialization.getId());
         }
         boundaryMethodName = firstLetterLowerCase(boundaryMethodName);
 
@@ -6044,8 +5244,6 @@
         }
         usedBoundaryNames.add(boundaryMethodName);
 
-=======
->>>>>>> 85dfa565
         String includeFrameParameter = null;
         if (specialization.getFrame() != null) {
             if (ElementUtils.typeEquals(types.MaterializedFrame, specialization.getFrame().getType())) {
@@ -6798,7 +5996,6 @@
 
                 builder.startIf();
                 builder.string("cur != null && ");
-<<<<<<< HEAD
 
                 if (frameState.isInlinedNode()) {
                     String fieldName = createSpecializationFieldName(specialization);
@@ -6819,28 +6016,6 @@
                 builder.statement("break");
                 builder.end();
                 builder.end();
-=======
-
-                if (frameState.isInlinedNode()) {
-                    String fieldName = createSpecializationFieldName(specialization);
-                    builder.string("!this.", fieldName);
-                    builder.startCall(".compareAndSet");
-                    builder.tree(frameState.getValue(INLINED_NODE_INDEX).createReference());
-                } else {
-                    builder.string("!").string(createSpecializationClassUpdaterName(specialization)).startCall(".compareAndSet");
-                    builder.string("this");
-                }
-
-                builder.string("original");
-                builder.string("update");
-                builder.end();
-                builder.end().startBlock();
-                builder.statement("continue");
-                builder.end();
-                builder.statement("break");
-                builder.end();
-                builder.end();
->>>>>>> 85dfa565
 
                 if (specializedIsNode) {
                     builder.statement("this.adoptChildren()");
@@ -7070,7 +6245,6 @@
                     b.end();
                 }
                 b.end();
-<<<<<<< HEAD
 
                 innerTriples.add(new IfTriple(null, null, b.build()));
             }
@@ -7080,17 +6254,6 @@
             builder.end();
         }
 
-=======
-
-                innerTriples.add(new IfTriple(null, null, b.build()));
-            }
-
-            IfTriple.materialize(builder, innerTriples, true);
-
-            builder.end();
-        }
-
->>>>>>> 85dfa565
         return Arrays.asList(new IfTriple(builder.build(), null, null));
     }
 
@@ -7211,7 +6374,6 @@
             storeFenceBuilder.end();
             storeFence = storeFenceBuilder.build();
         }
-<<<<<<< HEAD
 
         CodeTreeBuilder builder = new CodeTreeBuilder(null);
         value = createInsertNode(frameState, specialization, cache, value);
@@ -7219,15 +6381,6 @@
         boolean sharedCheck = sharedCaches.containsKey(cache);
         boolean defaultCheck = !cache.isWeakReference() && cache.isNeverDefault() && !cache.isNeverDefaultGuaranteed();
 
-=======
-
-        CodeTreeBuilder builder = new CodeTreeBuilder(null);
-        value = createInsertNode(frameState, specialization, cache, value);
-
-        boolean sharedCheck = sharedCaches.containsKey(cache);
-        boolean defaultCheck = !cache.isWeakReference() && cache.isNeverDefault() && !cache.isNeverDefaultGuaranteed();
-
->>>>>>> 85dfa565
         if (sharedCheck || defaultCheck) {
 
             String localName = createCacheLocalName(cache);
@@ -7289,7 +6442,6 @@
                         builder.end();
                     }
                 }
-<<<<<<< HEAD
                 builder.end();
                 builder.end();
 
@@ -7318,36 +6470,6 @@
                 }
 
                 builder.end();
-=======
-                builder.end();
-                builder.end();
-
-            } else if (defaultCheck) {
-                if (cacheInitialized) {
-                    GeneratorUtils.mergeSuppressWarnings(frameState.method, "unused");
-                } else {
-                    builder.declaration(cache.getParameter().getType(), localName, value);
-                    value = CodeTreeBuilder.singleString(localName);
-                }
-                String message = String.format(
-                                "Specialization '%s' cache '%s' returned a '%s' default value. The cache initializer must never return a default value for this cache. " +
-                                                "Use @%s(neverDefault=false) to allow default values for this cached value or make sure the cache initializer never returns '%s'.",
-                                ElementUtils.getReadableSignature(specialization.getMethod()),
-                                cache.getParameter().getLocalName(),
-                                defaultValue,
-                                getSimpleName(types.Cached),
-                                defaultValue);
-
-                if (ElementUtils.isPrimitive(cache.getParameter().getType())) {
-                    builder.startIf().tree(value).string(" == ").string(defaultValue).end().startBlock();
-                    builder.startThrow().startNew(context.getType(NullPointerException.class)).doubleQuote(message).end().end();
-                    builder.end();
-                } else {
-                    builder.startStatement().startStaticCall(context.getType(Objects.class), "requireNonNull").tree(value).doubleQuote(message).end().end();
-                }
-
-                builder.end();
->>>>>>> 85dfa565
                 if (storeFence != null) {
                     builder.tree(storeFence);
                 }
@@ -8019,372 +7141,6 @@
     private CodeTree createEncodeEnum(FrameState frameState, SpecializationData specialization, CacheExpression cache, CodeTree value) {
         CodeTreeBuilder innerValue = CodeTreeBuilder.createBuilder();
 
-<<<<<<< HEAD
-            public DSLExpression visitNegate(Negate negate) {
-                return negate;
-            }
-
-            public DSLExpression visitCall(Call call) {
-                if (call.getName().equals("getUncached") && ElementUtils.typeEquals(call.getResolvedMethod().getEnclosingElement().asType(), types.LibraryFactory)) {
-                    Call newCall = new Call(call.getReceiver(), call.getName(), Collections.emptyList());
-                    newCall.setResolvedMethod(ElementUtils.findExecutableElement(types.LibraryFactory, "getUncached", 0));
-                    newCall.setResolvedTargetType(call.getResolvedTargetType());
-                    return newCall;
-                }
-                return call;
-            }
-
-            public DSLExpression visitBinary(Binary binary) {
-                return binary;
-            }
-        });
-    }
-
-    private IfTriple createMethodGuardCheck(FrameState frameState, SpecializationData specialization, GuardExpression guard, NodeExecutionMode mode) {
-        CodeTreeBuilder init = CodeTreeBuilder.createBuilder();
-        CodeTreeBuilder condition = CodeTreeBuilder.createBuilder();
-        DSLExpression expression = optimizeExpression(guard.getExpression());
-
-        CodeTree assertion = null; // overrule with assertion
-        if (mode.isFastPath()) {
-            CodeTree guardExpression = writeExpression(frameState, specialization, expression);
-
-            /*
-             * We do not need to invoke a guard on the fast-path if:
-             *
-             * (1) the guard does not bind any dynamic parameter, only cached valuees.
-             *
-             * (2) The guard is not a weak reference. Weak references do not bind dynamic
-             * parameters, but need to be checked each time.
-             *
-             * (3) The guard needs a state bit and may be partially initialized.
-             */
-            if (!specialization.isDynamicParameterBound(expression, true) && !guard.isWeakReferenceGuard() && !guardNeedsNodeStateBit(specialization, guard)) {
-                assertion = CodeTreeBuilder.createBuilder().startAssert().tree(guardExpression).end().build();
-            } else {
-                condition.tree(guardExpression);
-            }
-        } else if (mode.isSlowPath() || mode.isUncached()) {
-
-            if (mode.isSlowPath() && specialization.isNodeReceiverBound(expression) && substituteNodeWithSpecializationClass(specialization)) {
-                init.tree(initializeSpecializationClass(frameState, specialization, false));
-            }
-
-            CodeTree guardExpression = writeExpression(frameState, specialization, expression);
-            if (guard.isConstantTrueInSlowPath(mode.isUncached())) {
-                assertion = CodeTreeBuilder.createBuilder().startStatement().string("// assert ").tree(guardExpression).end().build();
-            } else {
-                condition.tree(guardExpression);
-            }
-        } else if (mode.isGuardFallback()) {
-
-            GuardExpression guardWithBit = getGuardThatNeedsStateBit(specialization, guard);
-            if (guardWithBit != null) {
-                condition.string("(");
-                StateQuery query = StateQuery.create(GuardActive.class, guardWithBit);
-                SpecializationStateReference ref = createStateReference(frameState, specialization, StateQuery.create(GuardActive.class, guardWithBit));
-
-                if (useSpecializationClass(specialization)) {
-                    condition.tree(createGetSpecializationClass(frameState, specialization, true));
-                    condition.string(" == null || ");
-                }
-
-                condition.tree(ref.bitSet.createNotContains(ref.reference, query));
-                condition.string(" || ");
-
-                for (CacheExpression cache : getNullCachesDueToFallback(specialization, guard)) {
-                    String localName = createCacheLocalName(cache);
-                    LocalVariable cacheWrapper = createCacheClassAccess(frameState, init, cache);
-                    if (cacheWrapper == null) {
-
-                        if (!isCacheInitialized(frameState, specialization, cache)) {
-                            init.startStatement();
-                            init.type(cache.getParameter().getType());
-                            init.string(" ", localName, " = ");
-
-                            if (useSpecializationClass(specialization) && cache.getSharedGroup() == null) {
-                                init.tree(createGetSpecializationClass(frameState, specialization, true));
-                                init.string(" == null ? null : ");
-                            }
-
-                            init.tree(createCacheAccess(frameState, specialization, cache, null));
-                            init.end();
-                            setCacheInitialized(frameState, specialization, cache, true);
-                        }
-
-                        condition.string(localName).string(" == ").defaultValue(cache.getParameter().getType());
-                        condition.string(" || ");
-
-                    } else {
-                        condition.tree(cacheWrapper.createReference()).string(" == null");
-                        condition.string(" || ");
-                    }
-
-                }
-
-                condition.tree(writeExpression(frameState, specialization, expression));
-                condition.string(")");
-                fallbackNeedsState = true;
-            } else {
-                condition.tree(writeExpression(frameState, specialization, expression));
-            }
-        }
-
-        return new IfTriple(init.build(), condition.build(), assertion);
-    }
-
-    private static Map<Variable, CodeTree> castBoundTypes(Map<Variable, LocalVariable> bindings) {
-        Map<Variable, CodeTree> resolvedBindings = new HashMap<>();
-        for (Variable variable : bindings.keySet()) {
-            LocalVariable localVariable = bindings.get(variable);
-            CodeTree resolved = localVariable.createReference();
-            TypeMirror sourceType = localVariable.getTypeMirror();
-            TypeMirror targetType = variable.getResolvedTargetType();
-            if (targetType == null) {
-                targetType = variable.getResolvedType();
-            }
-            if (!isAssignable(sourceType, targetType)) {
-                resolved = CodeTreeBuilder.createBuilder().startParantheses().cast(targetType, resolved).end().build();
-            }
-            resolvedBindings.put(variable, resolved);
-        }
-        return resolvedBindings;
-    }
-
-    private Map<Variable, LocalVariable> bindExpressionValues(FrameState frameState, DSLExpression expression, SpecializationData specialization) throws AssertionError {
-        Map<Variable, LocalVariable> bindings = new HashMap<>();
-        Set<Variable> boundVariables = expression.findBoundVariables();
-        if (specialization == null && !boundVariables.isEmpty()) {
-            throw new AssertionError("Cannot bind guard variable in non-specialization group. yet.");
-        }
-
-        // resolve bindings for local context
-        for (Variable variable : boundVariables) {
-            Parameter resolvedParameter = specialization.findByVariable(variable.getResolvedVariable());
-            if (resolvedParameter != null) {
-                LocalVariable localVariable = bindExpressionVariable(frameState, specialization, resolvedParameter);
-                if (localVariable != null) {
-                    bindings.put(variable, localVariable);
-                }
-            } else if (specialization.isNodeReceiverVariable(variable.getResolvedVariable())) {
-                CodeTree accessor = createNodeAccess(frameState, specialization);
-                if (substituteNodeWithSpecializationClass(specialization) && !frameState.mode.isUncached()) {
-                    String localName = createSpecializationLocalName(specialization);
-                    bindings.put(variable, new LocalVariable(types.Node, localName, accessor));
-                } else {
-                    bindings.put(variable, new LocalVariable(variable.getResolvedType(), "this", accessor));
-                }
-            }
-        }
-        return bindings;
-    }
-
-    private LocalVariable bindExpressionVariable(FrameState frameState, SpecializationData specialization, Parameter resolvedParameter) {
-        LocalVariable localVariable;
-        if (resolvedParameter.getSpecification().isCached()) {
-            // bind cached variable
-            CacheExpression cache = specialization.findCache(resolvedParameter);
-            String cachedMemberName = createFieldName(specialization, cache);
-            localVariable = frameState.get(cachedMemberName);
-            CodeTree ref;
-            if (localVariable == null) {
-                ref = createCacheAccess(frameState, specialization, cache, null);
-            } else {
-                ref = localVariable.createReference();
-            }
-            localVariable = new LocalVariable(resolvedParameter.getType(), cachedMemberName, ref);
-        } else {
-            // bind local variable
-            if (resolvedParameter.getSpecification().isSignature()) {
-                NodeExecutionData execution = resolvedParameter.getSpecification().getExecution();
-                if (!frameState.getMode().isUncached() && specialization.isNodeReceiverVariable(resolvedParameter.getVariableElement())) {
-                    if (substituteNodeWithSpecializationClass(specialization)) {
-                        String localName = createSpecializationLocalName(specialization);
-                        localVariable = new LocalVariable(types.Node, localName, createGetSpecializationClass(frameState, specialization, true));
-                    } else {
-                        if (frameState.isInlinedNode()) {
-                            localVariable = frameState.getValue(execution);
-                        } else {
-                            localVariable = new LocalVariable(types.Node, "this", CodeTreeBuilder.singleString("this"));
-                        }
-                    }
-                } else {
-                    localVariable = frameState.getValue(execution);
-                }
-            } else {
-                localVariable = frameState.get(resolvedParameter.getLocalName());
-            }
-        }
-        return localVariable;
-    }
-
-    private static boolean substituteNodeWithSpecializationClass(SpecializationData specialization) {
-        if (!useSpecializationClass(specialization)) {
-            return false;
-        }
-        if (!specializationClassIsNode(specialization)) {
-            return false;
-        }
-        if (useParentInlinedAccess(specialization)) {
-            // we always need to pass the target node if that happens.
-            return true;
-        } else if (hasSharedInlinedCache(specialization)) {
-            return false;
-        }
-        if (specialization.hasMultipleInstances()) {
-            return true;
-        }
-        for (CacheExpression cache : specialization.getCaches()) {
-            if (cache.getSharedGroup() == null && cache.getInlinedNode() != null) {
-                return true;
-            }
-        }
-        return false;
-    }
-
-    private static boolean hasSharedInlinedCache(SpecializationData specialization) {
-        boolean hasSharedInlined = false;
-        for (CacheExpression cache : specialization.getCaches()) {
-            if (cache.getInlinedNode() != null && !canCacheBeStoredInSpecialializationClass(cache) && cache.getSharedGroup() != null) {
-                hasSharedInlined = true;
-                break;
-            }
-        }
-        return hasSharedInlined;
-    }
-
-    private CodeTree createSpecializationFieldAccess(FrameState frameState, SpecializationData specialization, boolean useSpecializationClass, boolean useSpecializationClassLocal, String fieldName,
-                    CodeTree value) {
-        CodeTreeBuilder builder = new CodeTreeBuilder(null);
-
-        if (value != null && fieldName == null) {
-            if (useSpecializationClass(specialization)) {
-                builder.string("this.", createSpecializationFieldName(specialization));
-                return createInlinedAccess(frameState, null, builder.build(), value);
-            } else {
-                throw new AssertionError("Cannot set this");
-            }
-        } else {
-            CodeTree specializationClass = useSpecializationClass ? createGetSpecializationClass(frameState, specialization, useSpecializationClassLocal) : null;
-            if (specializationClass != null) {
-                builder.tree(specializationClass);
-
-                if (fieldName != null) {
-                    builder.string(".");
-                    builder.string(fieldName);
-                }
-
-                if (value != null) {
-                    builder.string(" = ").tree(value);
-                }
-            } else {
-                if (fieldName == null) {
-                    throw new AssertionError("Invalid specialization field access.");
-                }
-                builder.string("this.");
-                builder.string(fieldName);
-                return createInlinedAccess(frameState, specialization, builder.build(), value);
-            }
-        }
-
-        return builder.build();
-    }
-
-    private CodeTree createGetSpecializationClass(FrameState frameState, SpecializationData specialization, boolean useLocal) {
-        if (useSpecializationClass(specialization)) {
-            CodeTreeBuilder builder = CodeTreeBuilder.createBuilder();
-            String localName = createSpecializationLocalName(specialization);
-            LocalVariable var = useLocal ? frameState.get(localName) : null;
-            if (var != null) {
-                builder.string(localName);
-                return builder.build();
-            } else {
-                builder.string("this.", createSpecializationFieldName(specialization));
-                return createInlinedAccess(frameState, null, builder.build(), null);
-            }
-        } else {
-            return null;
-        }
-    }
-
-    private LocalVariable createCacheClassAccess(FrameState frameState,
-                    CodeTreeBuilder builder, CacheExpression cache) {
-        if (cache.getSharedGroup() == null) {
-            return null;
-        }
-        if (!useCacheClass(null, cache)) {
-            return null;
-        }
-
-        LocalVariable var = frameState.getCacheClassInitialized(cache);
-        if (var != null) {
-            // already initialized
-            return var;
-        }
-        if (builder != null) {
-            TypeMirror type = createCacheClassType(cache);
-            String name = createFieldName(null, cache);
-            String localName = name + "_wrapper";
-            builder.declaration(type, localName, createInlinedAccess(frameState, null, CodeTreeBuilder.singleString("this." + name), null));
-            var = new LocalVariable(type, localName, CodeTreeBuilder.singleString(localName));
-            frameState.set(frameState.createCacheClassInitializedKey(cache), var);
-        }
-
-        return var;
-    }
-
-    private CodeTree createCacheAccess(FrameState frameState, SpecializationData specialization, CacheExpression cache, CodeTree value) {
-        if (cache == null) {
-            return CodeTreeBuilder.singleString("null /* cache not resolved */");
-        }
-        if (frameState.getMode().isUncached() || cache.isAlwaysInitialized()) {
-            return initializeCache(frameState, specialization, cache);
-        }
-        if (cache.getInlinedNode() != null) {
-            if (frameState.isInlinedNode()) {
-                CodeTreeBuilder builder = CodeTreeBuilder.createBuilder();
-                String cacheFieldName = createLocalCachedInlinedName(specialization, cache);
-                builder.string("this.", cacheFieldName);
-                if (value != null) {
-                    throw new AssertionError("Cannot set inlined field.");
-                }
-                return builder.build();
-            } else {
-                return CodeTreeBuilder.singleString(createStaticInlinedCacheName(specialization, cache));
-            }
-        } else if (cache.isEncodedEnum()) {
-            if (value == null) {
-                return createDecodeEnum(frameState, specialization, cache);
-            } else {
-                return createEncodeEnum(frameState, specialization, cache, value);
-            }
-        } else if (cache.getSharedGroup() != null) {
-            String cacheFieldName = createFieldName(specialization, cache);
-            CodeTreeBuilder builder = CodeTreeBuilder.createBuilder();
-            LocalVariable cacheClass = createCacheClassAccess(frameState, null, cache);
-            if (cacheClass != null) {
-                builder.tree(cacheClass.createReference()).string(".delegate");
-                if (value != null) {
-                    builder.string(" = ").tree(value);
-                }
-                return builder.build();
-            } else {
-                builder.string("this.").string(cacheFieldName);
-                if (useCacheClass(specialization, cache)) {
-                    builder.string(".delegate");
-                }
-                CodeTree nodeAccess = createNodeAccess(frameState);
-                return createInlinedAccess(frameState, specialization, builder.build(), value, nodeAccess);
-            }
-        } else {
-            String cacheFieldName = createLocalCachedInlinedName(specialization, cache);
-            return createSpecializationFieldAccess(frameState, specialization, true, true, cacheFieldName, value);
-        }
-    }
-
-    private CodeTree createEncodeEnum(FrameState frameState, SpecializationData specialization, CacheExpression cache, CodeTree value) {
-        CodeTreeBuilder innerValue = CodeTreeBuilder.createBuilder();
-
         innerValue.startGroup().string("(");
         if (cache.isNeverDefaultGuaranteed()) {
             innerValue.tree(value);
@@ -8402,25 +7158,6 @@
         StateQuery query = StateQuery.create(EncodedEnumState.class, lookupSharedCacheKey(cache));
         SpecializationStateReference ref = createStateReference(frameState, specialization, query);
 
-=======
-        innerValue.startGroup().string("(");
-        if (cache.isNeverDefaultGuaranteed()) {
-            innerValue.tree(value);
-            innerValue.string(".ordinal()");
-        } else {
-            CodeExecutableElement method = lookupEncodeEnum(cache.getParameter().getType());
-            innerValue.startCall(method.getSimpleName().toString());
-            innerValue.tree(value);
-            innerValue.end();
-        }
-        innerValue.string(" + ").string(getEncodedEnumOffset(cache));
-        innerValue.string(")").end();
-
-        CodeTreeBuilder builder = CodeTreeBuilder.createBuilder();
-        StateQuery query = StateQuery.create(EncodedEnumState.class, lookupSharedCacheKey(cache));
-        SpecializationStateReference ref = createStateReference(frameState, specialization, query);
-
->>>>>>> 85dfa565
         if (cache.getSharedGroup() != null && !cache.isEagerInitialize()) {
             CodeTree stateRef = CodeTreeBuilder.createBuilder().string("this.", ref.bitSet.getName(), "_").build();
             builder.tree(createInlinedAccess(frameState, specialization, stateRef, ref.bitSet.createSetInteger(ref.reference, query, innerValue.build())));
@@ -9053,7 +7790,7 @@
 
     }
 
-    public static final class FrameState {
+    static final class FrameState {
 
         private final FlatNodeGenFactory factory;
         private final Map<String, LocalVariable> values = new HashMap<>();
