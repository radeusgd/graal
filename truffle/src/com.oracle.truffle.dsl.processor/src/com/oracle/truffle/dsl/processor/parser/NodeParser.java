/*
 * Copyright (c) 2012, 2021, Oracle and/or its affiliates. All rights reserved.
 * DO NOT ALTER OR REMOVE COPYRIGHT NOTICES OR THIS FILE HEADER.
 *
 * The Universal Permissive License (UPL), Version 1.0
 *
 * Subject to the condition set forth below, permission is hereby granted to any
 * person obtaining a copy of this software, associated documentation and/or
 * data (collectively the "Software"), free of charge and under any and all
 * copyright rights in the Software, and any and all patent rights owned or
 * freely licensable by each licensor hereunder covering either (i) the
 * unmodified Software as contributed to or provided by such licensor, or (ii)
 * the Larger Works (as defined below), to deal in both
 *
 * (a) the Software, and
 *
 * (b) any piece of software and/or hardware listed in the lrgrwrks.txt file if
 * one is included with the Software each a "Larger Work" to which the Software
 * is contributed by such licensors),
 *
 * without restriction, including without limitation the rights to copy, create
 * derivative works of, display, perform, and distribute the Software and make,
 * use, sell, offer for sale, import, export, have made, and have sold the
 * Software and the Larger Work(s), and to sublicense the foregoing rights on
 * either these or other terms.
 *
 * This license is subject to the following condition:
 *
 * The above copyright notice and either this complete permission notice or at a
 * minimum a reference to the UPL must be included in all copies or substantial
 * portions of the Software.
 *
 * THE SOFTWARE IS PROVIDED "AS IS", WITHOUT WARRANTY OF ANY KIND, EXPRESS OR
 * IMPLIED, INCLUDING BUT NOT LIMITED TO THE WARRANTIES OF MERCHANTABILITY,
 * FITNESS FOR A PARTICULAR PURPOSE AND NONINFRINGEMENT. IN NO EVENT SHALL THE
 * AUTHORS OR COPYRIGHT HOLDERS BE LIABLE FOR ANY CLAIM, DAMAGES OR OTHER
 * LIABILITY, WHETHER IN AN ACTION OF CONTRACT, TORT OR OTHERWISE, ARISING FROM,
 * OUT OF OR IN CONNECTION WITH THE SOFTWARE OR THE USE OR OTHER DEALINGS IN THE
 * SOFTWARE.
 */
package com.oracle.truffle.dsl.processor.parser;

import static com.oracle.truffle.dsl.processor.java.ElementUtils.collectAnnotations;
import static com.oracle.truffle.dsl.processor.java.ElementUtils.compareByTypeHierarchy;
import static com.oracle.truffle.dsl.processor.java.ElementUtils.createReferenceName;
import static com.oracle.truffle.dsl.processor.java.ElementUtils.findAnnotationMirror;
import static com.oracle.truffle.dsl.processor.java.ElementUtils.firstLetterLowerCase;
import static com.oracle.truffle.dsl.processor.java.ElementUtils.firstLetterUpperCase;
import static com.oracle.truffle.dsl.processor.java.ElementUtils.fromTypeMirror;
import static com.oracle.truffle.dsl.processor.java.ElementUtils.getAnnotationValue;
import static com.oracle.truffle.dsl.processor.java.ElementUtils.getAnnotationValueList;
import static com.oracle.truffle.dsl.processor.java.ElementUtils.getCommonSuperType;
import static com.oracle.truffle.dsl.processor.java.ElementUtils.getQualifiedName;
import static com.oracle.truffle.dsl.processor.java.ElementUtils.getQualifiedSuperTypeNames;
import static com.oracle.truffle.dsl.processor.java.ElementUtils.getReadableSignature;
import static com.oracle.truffle.dsl.processor.java.ElementUtils.getRepeatedAnnotation;
import static com.oracle.truffle.dsl.processor.java.ElementUtils.getSimpleName;
import static com.oracle.truffle.dsl.processor.java.ElementUtils.getUniqueIdentifiers;
import static com.oracle.truffle.dsl.processor.java.ElementUtils.getVisibility;
import static com.oracle.truffle.dsl.processor.java.ElementUtils.isAssignable;
import static com.oracle.truffle.dsl.processor.java.ElementUtils.isSubtype;
import static com.oracle.truffle.dsl.processor.java.ElementUtils.isSubtypeBoxed;
import static com.oracle.truffle.dsl.processor.java.ElementUtils.modifiers;
import static com.oracle.truffle.dsl.processor.java.ElementUtils.resolveAnnotationValue;
import static com.oracle.truffle.dsl.processor.java.ElementUtils.typeEquals;
import static com.oracle.truffle.dsl.processor.java.ElementUtils.unboxAnnotationValue;
import static com.oracle.truffle.dsl.processor.java.ElementUtils.uniqueSortedTypes;

import java.util.ArrayList;
import java.util.Arrays;
import java.util.Collection;
import java.util.Collections;
import java.util.Comparator;
import java.util.HashMap;
import java.util.HashSet;
import java.util.Iterator;
import java.util.LinkedHashMap;
import java.util.LinkedHashSet;
import java.util.List;
import java.util.ListIterator;
import java.util.Map;
import java.util.Map.Entry;
import java.util.Objects;
import java.util.Set;
import java.util.concurrent.atomic.AtomicBoolean;
import java.util.stream.Collectors;

import javax.lang.model.element.AnnotationMirror;
import javax.lang.model.element.AnnotationValue;
import javax.lang.model.element.Element;
import javax.lang.model.element.ElementKind;
import javax.lang.model.element.ExecutableElement;
import javax.lang.model.element.Modifier;
import javax.lang.model.element.TypeElement;
import javax.lang.model.element.VariableElement;
import javax.lang.model.type.ArrayType;
import javax.lang.model.type.DeclaredType;
import javax.lang.model.type.TypeKind;
import javax.lang.model.type.TypeMirror;
import javax.lang.model.util.ElementFilter;
import javax.tools.Diagnostic.Kind;

import com.oracle.truffle.dsl.processor.CompileErrorException;
import com.oracle.truffle.dsl.processor.Log;
import com.oracle.truffle.dsl.processor.ProcessorContext;
import com.oracle.truffle.dsl.processor.Timer;
import com.oracle.truffle.dsl.processor.TruffleProcessorOptions;
import com.oracle.truffle.dsl.processor.TruffleSuppressedWarnings;
import com.oracle.truffle.dsl.processor.TruffleTypes;
import com.oracle.truffle.dsl.processor.expression.DSLExpression;
import com.oracle.truffle.dsl.processor.expression.DSLExpression.Binary;
import com.oracle.truffle.dsl.processor.expression.DSLExpression.BooleanLiteral;
import com.oracle.truffle.dsl.processor.expression.DSLExpression.Call;
import com.oracle.truffle.dsl.processor.expression.DSLExpression.Cast;
import com.oracle.truffle.dsl.processor.expression.DSLExpression.ClassLiteral;
import com.oracle.truffle.dsl.processor.expression.DSLExpression.DSLExpressionVisitor;
import com.oracle.truffle.dsl.processor.expression.DSLExpression.IntLiteral;
import com.oracle.truffle.dsl.processor.expression.DSLExpression.Negate;
import com.oracle.truffle.dsl.processor.expression.DSLExpression.Variable;
import com.oracle.truffle.dsl.processor.expression.DSLExpressionResolver;
import com.oracle.truffle.dsl.processor.generator.FlatNodeGenFactory;
import com.oracle.truffle.dsl.processor.generator.NodeCodeGenerator;
import com.oracle.truffle.dsl.processor.generator.NodeFactoryFactory;
import com.oracle.truffle.dsl.processor.java.ElementUtils;
import com.oracle.truffle.dsl.processor.java.compiler.CompilerFactory;
import com.oracle.truffle.dsl.processor.java.model.CodeExecutableElement;
import com.oracle.truffle.dsl.processor.java.model.CodeTypeElement;
import com.oracle.truffle.dsl.processor.java.model.CodeTypeMirror;
import com.oracle.truffle.dsl.processor.java.model.CodeTypeMirror.ArrayCodeTypeMirror;
import com.oracle.truffle.dsl.processor.java.model.CodeVariableElement;
import com.oracle.truffle.dsl.processor.java.model.GeneratedElement;
import com.oracle.truffle.dsl.processor.library.ExportsParser;
import com.oracle.truffle.dsl.processor.library.LibraryData;
import com.oracle.truffle.dsl.processor.library.LibraryParser;
import com.oracle.truffle.dsl.processor.model.AssumptionExpression;
import com.oracle.truffle.dsl.processor.model.CacheExpression;
import com.oracle.truffle.dsl.processor.model.ExecutableTypeData;
import com.oracle.truffle.dsl.processor.model.GuardExpression;
import com.oracle.truffle.dsl.processor.model.InlineFieldData;
import com.oracle.truffle.dsl.processor.model.InlinedNodeData;
import com.oracle.truffle.dsl.processor.model.MessageContainer;
import com.oracle.truffle.dsl.processor.model.MethodSpec;
import com.oracle.truffle.dsl.processor.model.NodeChildData;
import com.oracle.truffle.dsl.processor.model.NodeChildData.Cardinality;
import com.oracle.truffle.dsl.processor.model.NodeData;
import com.oracle.truffle.dsl.processor.model.NodeExecutionData;
import com.oracle.truffle.dsl.processor.model.NodeFieldData;
import com.oracle.truffle.dsl.processor.model.Parameter;
import com.oracle.truffle.dsl.processor.model.ParameterSpec;
import com.oracle.truffle.dsl.processor.model.SpecializationData;
import com.oracle.truffle.dsl.processor.model.SpecializationThrowsData;
import com.oracle.truffle.dsl.processor.model.TemplateMethod;
import com.oracle.truffle.dsl.processor.model.TypeSystemData;

public final class NodeParser extends AbstractParser<NodeData> {

    private final List<DeclaredType> annotations = Arrays.asList(types.Fallback, types.TypeSystemReference,
                    types.Specialization,
                    types.NodeChild,
                    types.Executed,
                    types.NodeChildren,
                    types.ReportPolymorphism);

    public static final String NODE_KEYWORD = "$node";

    private enum ParseMode {
        DEFAULT,
        EXPORTED_MESSAGE,
        OPERATION,
    }

    private boolean nodeOnly;
    private final ParseMode mode;
    private final TypeMirror exportLibraryType;
    private final TypeElement exportDeclarationType;
    private final boolean substituteThisToParent;

    /*
     * Parsing parent to detect recursions.
     */
    private NodeData parsingParent;
    private final List<TypeMirror> cachedAnnotations;

    private NodeParser(ParseMode mode, TypeMirror exportLibraryType, TypeElement exportDeclarationType, boolean substituteThisToParent) {
        this.mode = mode;
        this.exportLibraryType = exportLibraryType;
        this.exportDeclarationType = exportDeclarationType;
        this.cachedAnnotations = getCachedAnnotations();
        this.substituteThisToParent = substituteThisToParent;
    }

    public static List<TypeMirror> getCachedAnnotations() {
        TruffleTypes types = ProcessorContext.getInstance().getTypes();
        return Arrays.asList(types.Cached, types.CachedLibrary, types.Bind);
    }

    public static NodeParser createExportParser(TypeMirror exportLibraryType, TypeElement exportDeclarationType, boolean substituteThisToParent) {
        NodeParser parser = new NodeParser(ParseMode.EXPORTED_MESSAGE, exportLibraryType, exportDeclarationType, substituteThisToParent);
        // the ExportsParse will take care of removing the specializations if the option is set
        parser.setGenerateSlowPathOnly(false);
        return parser;
    }

    public static NodeParser createDefaultParser() {
        return new NodeParser(ParseMode.DEFAULT, null, null, false);
    }

    public static NodeParser createOperationParser() {
        return new NodeParser(ParseMode.OPERATION, null, null, false);
    }

    @Override
    protected NodeData parse(Element element, List<AnnotationMirror> mirror) {
        try {
            NodeData node = parseRootType((TypeElement) element);
            if (Log.isDebug() && node != null) {
                String dump = node.dump();
                log.message(Kind.ERROR, null, null, null, dump);
            }
            return node;
        } finally {
            nodeDataCache.clear();
        }
    }

    @Override
    protected NodeData filterErrorElements(NodeData model) {
        for (Iterator<NodeData> iterator = model.getEnclosingNodes().iterator(); iterator.hasNext();) {
            NodeData node = filterErrorElements(iterator.next());
            if (node == null) {
                iterator.remove();
            }
        }
        if (model.hasErrors()) {
            return null;
        }
        return model;
    }

    @Override
    public boolean isDelegateToRootDeclaredType() {
        return true;
    }

    @Override
    public DeclaredType getAnnotationType() {
        return null;
    }

    @Override
    public List<DeclaredType> getTypeDelegatedAnnotationTypes() {
        return annotations;
    }

    private NodeData parseRootType(TypeElement rootType) {
        List<NodeData> enclosedNodes = new ArrayList<>();
        for (TypeElement enclosedType : ElementFilter.typesIn(rootType.getEnclosedElements())) {
            NodeData enclosedChild = parseRootType(enclosedType);
            if (enclosedChild != null) {
                enclosedNodes.add(enclosedChild);
            }
        }
        NodeData node;
        try {
            node = parseNode(rootType);
        } catch (CompileErrorException e) {
            throw e;
        } catch (Throwable e) {
            RuntimeException e2 = new RuntimeException(String.format("Parsing of Node %s failed.", getQualifiedName(rootType)));
            e.addSuppressed(e2);
            throw e;
        }
        if (node == null && !enclosedNodes.isEmpty()) {
            node = new NodeData(context, parsingParent, rootType);
        }
        if (node != null) {
            for (NodeData enclosedNode : enclosedNodes) {
                node.addEnclosedNode(enclosedNode);
            }
        }
        return node;
    }

    public NodeData parseNode(TypeElement originalTemplateType) {
        // reloading the type elements is needed for ecj
        TypeElement templateType;
        if (originalTemplateType instanceof CodeTypeElement) {
            templateType = originalTemplateType;
        } else {
            templateType = fromTypeMirror(context.reloadTypeElement(originalTemplateType));
        }

        if (!(originalTemplateType instanceof CodeTypeElement) && findAnnotationMirror(originalTemplateType, types.GeneratedBy) != null) {
            // generated nodes should not get called again.
            return null;
        }

        if (!isAssignable(templateType.asType(), types.Node)) {
            return null;
        }

        if (mode == ParseMode.DEFAULT && !getRepeatedAnnotation(templateType.getAnnotationMirrors(), types.ExportMessage).isEmpty()) {
            return null;
        }

        if (mode == ParseMode.DEFAULT && findAnnotationMirror(templateType.getAnnotationMirrors(), types.Operation) != null) {
            return null;
        }

        List<TypeElement> lookupTypes = collectSuperClasses(new ArrayList<TypeElement>(), templateType);

        NodeData node = parseNodeData(templateType, lookupTypes);

        List<Element> declaredMembers = loadMembers(templateType);
        // ensure the processed element has at least one @Specialization annotation.
        if (!containsSpecializations(declaredMembers)) {
            return null;
        }

        AnnotationMirror generateAOT = findFirstAnnotation(lookupTypes, types.GenerateAOT);
        if (generateAOT != null) {
            node.setGenerateAOT(true);
        }
        AnnotationMirror generateCached = findGenerateAnnotation(templateType.asType(), types.GenerateCached);
        if (generateCached != null) {
            node.setGenerateCached(ElementUtils.getAnnotationValue(Boolean.class, generateCached, "value"));
            node.setDefaultInlineCached(ElementUtils.getAnnotationValue(Boolean.class, generateCached, "alwaysInlineCached"));
        } else {
            node.setGenerateCached(true);
            node.setDefaultInlineCached(false);
        }
        node.setGenerateUncached(isGenerateUncached(templateType));
        node.setGenerateInline(isGenerateInline(templateType));

        if (!node.isGenerateCached() && !node.isGenerateInline() && !node.isGenerateUncached()) {
            // no generated code needed.
            return null;
        }

        AnnotationMirror generateAOT = findFirstAnnotation(lookupTypes, types.GenerateAOT);
        if (generateAOT != null) {
            node.setGenerateAOT(true);
        }
        AnnotationMirror generateCached = findGenerateAnnotation(templateType.asType(), types.GenerateCached);
        if (generateCached != null) {
            node.setGenerateCached(ElementUtils.getAnnotationValue(Boolean.class, generateCached, "value"));
            node.setDefaultInlineCached(ElementUtils.getAnnotationValue(Boolean.class, generateCached, "alwaysInlineCached"));
        } else {
            node.setGenerateCached(true);
            node.setDefaultInlineCached(false);
        }
        node.setGenerateUncached(isGenerateUncached(templateType));
        node.setGenerateInline(isGenerateInline(templateType));

        if (!node.isGenerateCached() && !node.isGenerateInline() && !node.isGenerateUncached()) {
            // no generated code needed.
            return null;
        }

        if (nodeOnly) {
            return node;
        }

        if (node.hasErrors()) {
            return node;
        }

        AnnotationMirror introspectable = findFirstAnnotation(lookupTypes, types.Introspectable);
        if (introspectable != null) {
            node.setGenerateIntrospection(true);
        }
        Boolean generateProperty = TruffleProcessorOptions.generateSpecializationStatistics(ProcessorContext.getInstance().getEnvironment());
        if (generateProperty != null) {
            node.setGenerateStatistics(generateProperty);
        }
        if (findFirstAnnotation(lookupTypes, types.SpecializationStatistics_AlwaysEnabled) != null) {
            node.setGenerateStatistics(true);
        }

        if (isAssignable(templateType.asType(), types.ExecuteTracingSupport)) {
            if (mode == ParseMode.EXPORTED_MESSAGE) {
                node.addError("@%s annotated nodes do not support execute tracing. " +
                                "Remove the %s interface to resolve this.",
                                types.ExportMessage.asElement().getSimpleName().toString(),
                                types.ExecuteTracingSupport.asElement().getSimpleName().toString());
            }
            TypeMirror object = context.getType(Object.class);
            TypeMirror throwable = context.getType(Throwable.class);
            ArrayType objectArray = new ArrayCodeTypeMirror(object);
            boolean traceOnEnter = ElementUtils.isDefaultMethodOverridden(templateType, "traceOnEnter", objectArray);
            boolean traceOnReturn = ElementUtils.isDefaultMethodOverridden(templateType, "traceOnReturn", object);
            boolean traceOnException = ElementUtils.isDefaultMethodOverridden(templateType, "traceOnException", throwable);
            node.setGenerateExecuteTracing(traceOnEnter, traceOnReturn, traceOnException);
        }

        if (node.isGenerateAOT() && !node.isGenerateCached() && !node.isGenerateInline()) {
            node.addError("%@s cannot be enabled if @%s and @%s is disabled for this node.",
                            getSimpleName(types.GenerateAOT),
                            getSimpleName(types.GenerateCached),
                            getSimpleName(types.GenerateInline));
        }

        AnnotationMirror reportPolymorphism = findFirstAnnotation(lookupTypes, types.ReportPolymorphism);
        AnnotationMirror excludePolymorphism = findFirstAnnotation(lookupTypes, types.ReportPolymorphism_Exclude);
        if (reportPolymorphism != null && excludePolymorphism == null) {
            node.setReportPolymorphism(true);
        }
        node.getFields().addAll(parseFields(lookupTypes, declaredMembers));
        node.getChildren().addAll(parseChildren(node, lookupTypes, declaredMembers));
        node.getChildExecutions().addAll(parseExecutions(node, node.getFields(), node.getChildren(), declaredMembers));
        node.getExecutableTypes().addAll(parseExecutableTypeData(node, declaredMembers, node.getSignatureSize(), context.getFrameTypes(), false));

        initializeExecutableTypes(node);

        List<Element> allMembers = new ArrayList<>(declaredMembers);
        initializeImportGuards(node, lookupTypes, allMembers);
        initializeChildren(node);

        if (node.hasErrors()) {
            return node; // error sync point
        }

        node.getSpecializations().addAll(new SpecializationMethodParser(context, node, mode == ParseMode.EXPORTED_MESSAGE).parse(declaredMembers));
        node.getSpecializations().addAll(new FallbackParser(context, node).parse(declaredMembers));
        node.getCasts().addAll(new CreateCastParser(context, node).parse(declaredMembers));

        if (node.hasErrors()) {
            return node;  // error sync point
        }
<<<<<<< HEAD
        DSLExpressionResolver resolver = createBaseResolver(node, members);
=======
        DSLExpressionResolver resolver = createBaseResolver(node, allMembers);
>>>>>>> 85dfa565

        initializeSpecializations(resolver, node);

        if (node.hasErrors()) {
            return node;  // error sync point
        }

        initializePolymorphicExecutable(node);
        initializeExecutableTypeHierarchy(node);
        initializeReceiverBound(node);

        if (node.hasErrors()) {
            return node;  // error sync point
        }

        initializeUncachable(node);
        initializeAOT(node);
        boolean recommendInline = initializeInlinable(resolver, node);

        if (mode == ParseMode.DEFAULT) {
            boolean emitWarnings = TruffleProcessorOptions.cacheSharingWarningsEnabled(processingEnv) && //
                            !TruffleProcessorOptions.generateSlowPathOnly(processingEnv);
            node.setSharedCaches(computeSharing(node.getTemplateType(), Arrays.asList(node), emitWarnings));
        } else {
            // sharing is computed by the ExportsParser
        }

        verifySpecializationSameLength(node);
        verifyVisibilities(node);
        verifyMissingAbstractMethods(node, declaredMembers);
        verifyConstructors(node);
        verifySpecializationThrows(node);
        verifyFrame(node);

        if (isGenerateSlowPathOnly(node)) {
            removeFastPathSpecializations(node, node.getSharedCaches());
        }

        verifyRecommendationWarnings(node, recommendInline);

        return node;
    }

    private DSLExpressionResolver createBaseResolver(NodeData node, List<Element> members) {
        List<VariableElement> fields = new ArrayList<>();
        for (NodeFieldData field : node.getFields()) {
            fields.add(field.getVariable());
        }

        List<Element> globalMembers = new ArrayList<>(members.size() + fields.size());
        globalMembers.addAll(fields);
        globalMembers.addAll(members);
        globalMembers.add(new CodeVariableElement(types.Node, "this"));
        globalMembers.add(new CodeVariableElement(types.Node, NODE_KEYWORD));
        return new DSLExpressionResolver(context, node.getTemplateType(), globalMembers);
    }

    private static final class NodeSizeEstimate {

        final int inlinedSize;
        final int notInlinedSize;

        NodeSizeEstimate(int inlinedSize, int notInlinedSize) {
            this.inlinedSize = inlinedSize;
            this.notInlinedSize = notInlinedSize;
        }

    }

    private int computeInstanceSize(TypeMirror mirror) {
        TypeElement type = fromTypeMirror(mirror);
        if (type != null) {
            List<Element> members = loadAllMembers(type);
            int size = ElementUtils.COMPRESSED_HEADER_SIZE;
            for (VariableElement var : ElementFilter.fieldsIn(members)) {
                size += ElementUtils.getCompressedReferenceSize(var.asType());
            }
            return size;
        } else {
            return ElementUtils.getCompressedReferenceSize(mirror);
        }
    }

    private NodeSizeEstimate computeCachedInlinedSizeEstimate(ExecutableElement inlineMethod) {
        if (inlineMethod == null) {
            return new NodeSizeEstimate(0, 0);
        }
        TypeMirror type = inlineMethod.getReturnType();
        List<InlineFieldData> fields = parseInlineMethod(null, null, inlineMethod);
        NodeSizeEstimate estimate = computeInlinedSizeEstimate(fields);
        int inlineFootprint = estimate.inlinedSize;
        int notInlineFootprint;
        if (NodeCodeGenerator.isSpecializedNode(type)) {
            notInlineFootprint = ElementUtils.COMPRESSED_HEADER_SIZE + ElementUtils.COMPRESSED_POINTER_SIZE +
                            estimate.notInlinedSize;
        } else {
            notInlineFootprint = computeInstanceSize(type) + ElementUtils.COMPRESSED_POINTER_SIZE;
        }
        return new NodeSizeEstimate(inlineFootprint, notInlineFootprint);
    }

    private static NodeSizeEstimate computeInlinedSizeEstimate(List<InlineFieldData> fields) {
        int stateBits = 0;
        int referenceSizes = 0;
        for (InlineFieldData field : fields) {
            if (field.isState()) {
                stateBits += field.getBits();
            } else {
                referenceSizes += ElementUtils.getCompressedReferenceSize(field.getType());
            }
        }

        int inlinedSize = (int) Math.ceil(stateBits / 8d) + referenceSizes;
        int notInlinedSize = (int) Math.ceil(stateBits / 32d) * 4 + referenceSizes;

        // node header and parent pointer.
        notInlinedSize += ElementUtils.COMPRESSED_HEADER_SIZE + ElementUtils.COMPRESSED_POINTER_SIZE;

        return new NodeSizeEstimate(inlinedSize, notInlinedSize);
    }

    private void verifyRecommendationWarnings(NodeData node, boolean recommendInline) {
        if (node.hasErrors()) {
            // no recommendations if there are errors.
            return;
        }

        if (recommendInline && !node.isGenerateInline() && mode == ParseMode.DEFAULT && node.isGenerateCached()) {

            AnnotationMirror annotation = getGenerateInlineAnnotation(node.getTemplateType());
            if (annotation == null) {

                NodeSizeEstimate estimate = computeInlinedSizeEstimate(FlatNodeGenFactory.createInlinedFields(node));
                if (estimate.inlinedSize <= estimate.notInlinedSize) {
                    node.addSuppressableWarning(TruffleSuppressedWarnings.INLINING_RECOMMENDATION, "This node is a candidate for node object inlining. " + //
                                    "The memory footprint is estimated to be reduced from %s to %s byte(s). " +
                                    "Add @%s(true) to enable object inlining for this node or @%s(false) to disable this warning. " + //
                                    "Also consider disabling cached node generation with @%s(false) if all usages will be inlined.",
                                    estimate.notInlinedSize,
                                    estimate.inlinedSize,
                                    getSimpleName(types.GenerateInline),
                                    getSimpleName(types.GenerateInline),
                                    getSimpleName(types.GenerateCached),
                                    getSimpleName(types.GenerateInline),
                                    getSimpleName(types.GenerateInline));
                }
            }
        }

        for (SpecializationData specialization : node.getSpecializations()) {
            ExecutableElement element = (ExecutableElement) specialization.getMessageElement();
            if (element == null) {
                continue;
            }

            if (mode == ParseMode.DEFAULT && element.getSimpleName().toString().startsWith("execute")) {
                specialization.addWarning("It is discouraged that @%s annotated methods start with the prefix 'execute'. " + //
                                "This prefix is reserved for execute methods, which identifies methods to execute nodes and should alwas be separate from execute methods. " + //
                                "Rename this method to resolve this. Examples for specialization names are 'doInt', 'doInBounds' or 'doCached'.",
                                getSimpleName(types.Specialization));
            }

            boolean usesInlinedNodes = false;
            for (CacheExpression cache : specialization.getCaches()) {
                if (cache.getInlinedNode() != null) {
                    usesInlinedNodes = true;
                    break;
                }
            }
            if (usesInlinedNodes) {
                boolean isStatic = element.getModifiers().contains(Modifier.STATIC);
                if (node.isGenerateInline()) {
                    boolean firstParameterNode = false;
                    for (Parameter p : specialization.getSignatureParameters()) {
                        firstParameterNode = p.isDeclared();
                        break;
                    }
                    if (!firstParameterNode) {
                        specialization.addError("For @%s annotated nodes all specialization methods with inlined cached values must declare 'Node node' dynamic parameter. " +
                                        "This parameter must be passed along to inlined cached values. " +
                                        "To resolve this add the 'Node node' parameter as first parameter to the specialization method and pass the value along to inlined cached values.",
                                        getSimpleName(types.GenerateInline));
                    } else if (!isStatic) {
                        specialization.addError("For @%s annotated nodes all specialization methods with inlined cached values must be static. " +
                                        "The method must be static to avoid accidently passing the wrong node parameter to inlined cached nodes. " +
                                        "To resolve this add the static keyword to the specialization method. ",
                                        getSimpleName(types.GenerateInline));
                    }
                } else if (FlatNodeGenFactory.useSpecializationClass(specialization) || mode == ParseMode.EXPORTED_MESSAGE) {

                    boolean hasNodeParameter = false;
                    for (CacheExpression cache : specialization.getCaches()) {
                        if (cache.isBind() && specialization.isNodeReceiverBound(cache.getDefaultExpression())) {
                            hasNodeParameter = true;
                            break;
                        }
                    }

                    if (!hasNodeParameter) {
                        String nodeParameter;
                        if (mode == ParseMode.EXPORTED_MESSAGE) {
                            nodeParameter = String.format("@%s(\"$node\") Node node", getSimpleName(types.Bind));
                        } else {
                            nodeParameter = String.format("@%s(\"this\") Node node", getSimpleName(types.Bind));
                        }

                        String message = String.format(
                                        "For this specialization with inlined cache parameters a '%s' parameter must be declared. " + //
                                                        "This parameter must be passed along to inlined cached values. " +
                                                        "To resolve this add a '%s' parameter to the specialization method and pass the value along to inlined cached values.",
                                        nodeParameter, nodeParameter);

                        specialization.addError(message);

                    } else if (!isStatic && mode != ParseMode.EXPORTED_MESSAGE) {
                        // The static keyword does not make sense for exported messages, where the
                        // receiver would be incompatible anyway.

                        String message = String.format(
                                        "For this specialization with inlined cache parameters it is recommended to use the static modifier. " + //
                                                        "The method should be static to avoid accidently passing the wrong node parameter to inlined cached nodes. " +
                                                        "To resolve this add the static keyword to the specialization method. ");

                        specialization.addSuppressableWarning(TruffleSuppressedWarnings.STATIC_METHOD, message);
                    }

                }
            }

            if (specialization.hasMultipleInstances() && ElementUtils.getAnnotationValue(specialization.getMessageAnnotation(), "limit", false) == null) {
                specialization.addSuppressableWarning(TruffleSuppressedWarnings.LIMIT,
                                "For this specialization no limit attribute was specified, but multiple instances of this specialization are possible. " + //
                                                "To resolve this add the limit attribute to the @%s annotation.",
                                getSimpleName(types.Specialization),
                                getSimpleName(types.Specialization));
            }

            boolean isLayoutBenefittingFromNeverDefault = isLayoutBenefittingFromNeverDefault(specialization);
            for (CacheExpression cache : specialization.getCaches()) {
                if (cache.isAlwaysInitialized()) {
                    // no space needed
                    continue;
                }
                if (cache.getInlinedNode() != null) {
                    // no space needed for inlined
                    continue;
                }
                if (!cache.isCached()) {
                    continue;
                }

                Boolean neverDefault = getAnnotationValue(Boolean.class, cache.getMessageAnnotation(), "neverDefault", false);
                if (neverDefault != null) {
                    if (!isLayoutBenefittingFromNeverDefault && cache.getSharedGroup() == null) {
                        cache.addSuppressableWarning(TruffleSuppressedWarnings.UNUSED,
                                        ElementUtils.getAnnotationValue(cache.getMessageAnnotation(), "neverDefault"),
                                        "The @%s(neverDefault=true|false) property is not needed to be set. Remove the property to resolve this warning.",
                                        getSimpleName(types.Cached));

                    } else if (isNeverDefaultGuaranteed(specialization, cache) || isNeverDefaultImpliedByAnnotation(cache) || (neverDefault && isNeverDefaultImplied(cache))) {
                        cache.addSuppressableWarning(TruffleSuppressedWarnings.UNUSED,
                                        ElementUtils.getAnnotationValue(cache.getMessageAnnotation(), "neverDefault"),
                                        "The @%s(neverDefault=true|false) property is guaranteed or implied by the initializer expression. Remove the property to resolve this warning.",
                                        getSimpleName(types.Cached),
                                        getSimpleName(types.NeverDefault));
                    }
                } else {
                    if (!cache.isEagerInitialize() && (cache.getSharedGroup() != null || isLayoutBenefittingFromNeverDefault) && !isNeverDefaultImplied(cache) &&
                                    !isNeverDefaultEasilySupported(cache)) {
                        /*
                         * The exports parser adds a suppress warning when calling into the node
                         * parser for accepts messages. Normally suppression is calculated later,
                         * but here we do it eagerly because of that.
                         */
                        if (!TruffleSuppressedWarnings.isSuppressed(specialization.getMessageElement(), TruffleSuppressedWarnings.NEVERDEFAULT)) {
                            cache.addSuppressableWarning(
                                            TruffleSuppressedWarnings.NEVERDEFAULT,
                                            "It is recommended to set the @%s(neverDefault=true|false) property for this cache expression to allow the DSL to further optimize the generated layout of this node. " +
                                                            "Please set the neverDefault property to true if the value may never return the default value, else false. " +
                                                            "You may also use the @%s annotation on any method or field bound in the initializer expression to indicate never default. " +
                                                            "To allow optimizations in the generated code layout, it is recommended to guarantee non-default values for initializer expressions whenever possible.",
                                            getSimpleName(types.Cached),
                                            getSimpleName(types.NeverDefault));
                        }
                    }
                }
            }

        }
    }

    private static boolean isLayoutBenefittingFromNeverDefault(SpecializationData specialization) {
        return !specialization.hasMultipleInstances() && !FlatNodeGenFactory.shouldUseSpecializationClassBySize(specialization);
    }

    private static TypeMirror findRedirectedInliningType(SpecializationData specialization, CacheExpression cache) {
        if (specialization.hasMultipleInstances()) {
            return null;
        }
        TypeElement typeElement = ElementUtils.castTypeElement(cache.getParameter().getType());
        if (typeElement == null) {
            return null;
        }

        ExecutableElement inlineMethod = ElementUtils.findStaticMethod(typeElement, "inline");
        if (inlineMethod != null && !typeEquals(inlineMethod.getReturnType(), cache.getParameter().getType())) {
            return inlineMethod.getReturnType();
        }
        return null;
    }

    private static boolean isInliningSupported(CacheExpression cache) {
        TypeMirror type = cache.getParameter().getType();
        if (ElementUtils.isPrimitive(type) && !ElementUtils.isVoid(type)) {
            return true;
        }
        TypeElement typeElement = ElementUtils.castTypeElement(type);
        ExecutableElement inlineMethod = typeElement != null ? ElementUtils.findStaticMethod(typeElement, "inline") : null;
        if (inlineMethod == null) {
            if (ElementUtils.isAssignable(cache.getParameter().getType(), ProcessorContext.types().Node)) {
                if (typeElement != null && isGenerateInline(typeElement) && NodeCodeGenerator.isSpecializedNode(type)) {
                    return true;
                }
                return false;
            } else {
                // references can be inlined
                return true;
            }
        } else {
            // inline method available -> inlinable
            return true;
        }

    }

    private boolean initializeInlinable(DSLExpressionResolver resolver, NodeData node) {
        for (SpecializationData specialization : node.getSpecializations()) {
            for (CacheExpression cache : specialization.getCaches()) {
                if (!cache.isCached()) {
                    continue;
                }
                Boolean inline = getAnnotationValue(Boolean.class, cache.getMessageAnnotation(), "inline", false);
                if (inline != null && inline && !isInliningSupported(cache)) {
                    AnnotationValue inlineValue = getAnnotationValue(cache.getMessageAnnotation(), "inline", false);
                    cache.addError(inlineValue, "Cached type '%s' does not support inlining. " + //
                                    "Only inlinable types are supported for nodes annotated with @%s. " + //
                                    "Inlinable types declare a static inline method or use the @%s annotation. " + //
                                    "Non node references and primtives types are also considered inlinable.",
                                    getSimpleName(cache.getParameter().getType()),
                                    getSimpleName(types.GenerateInline),
                                    getSimpleName(types.GenerateInline));
                }
            }
        }

        if (!node.shouldInlineByDefault()) {
            for (SpecializationData specialization : node.getSpecializations()) {
                for (CacheExpression cache : specialization.getCaches()) {
                    if (!cache.isCached()) {
                        continue;
                    }
                    if (cache.hasErrors()) {
                        continue;
                    }
                    if (hasInlineMethod(cache)) {
                        Boolean inline = getAnnotationValue(Boolean.class, cache.getMessageAnnotation(), "inline", false);
                        if (inline == null && !forceInlineByDefault(cache)) {
                            TypeMirror type = findRedirectedInliningType(specialization, cache);
                            String solutionHint = String.format("Set @%s(..., inline=true|false) to determine whether object-inlining should be performed. ",
                                            getSimpleName(types.Cached));
                            if (type != null) {
                                solutionHint = String.format("To use object-inlining use the cached type '%s' instead or set @%s(..., inline=true|false). ",
                                                getSimpleName(type),
                                                getSimpleName(types.Cached));
                            }

                            TypeMirror cacheType = type == null ? cache.getParameter().getType() : type;
                            ExecutableElement inlineMethod = lookupInlineMethod(resolver, node, cache, cacheType, null);
                            NodeSizeEstimate estimate = computeCachedInlinedSizeEstimate(inlineMethod);

                            AnnotationValue inlineValue = getAnnotationValue(cache.getMessageAnnotation(), "inline", false);
                            cache.addSuppressableWarning(TruffleSuppressedWarnings.INLINING_RECOMMENDATION,
                                            inlineValue, "The cached type '%s' supports object-inlining. The footprint is estimated to be reduced from %s to %s byte(s). %s" + //
                                                            "Alternatively @%s(alwaysInlineCached=true) can be used to enable inlining for an entire class or in combination with the inherit option for a hierarchy of node classes.",
                                            getSimpleName(cache.getParameter().getType()),
                                            estimate.notInlinedSize, estimate.inlinedSize,
                                            solutionHint,
                                            getSimpleName(types.GenerateCached));
                        }
                    }
                }
            }
        }

        for (SpecializationData specialization : node.getSpecializations()) {
            for (CacheExpression cache : specialization.getCaches()) {
                if (!cache.isCached()) {
                    continue;
                }
                if (cache.hasErrors()) {
                    continue;
                }
                Boolean inline = getAnnotationValue(Boolean.class, cache.getMessageAnnotation(), "inline", false);

                if (node.isGenerateInline() && inline != null && inline && cache.getInlinedNode() != null) {
                    // failing later see code below
                    continue;
                }

                if (inline != null) {
                    boolean defaultInline = node.shouldInlineByDefault() || forceInlineByDefault(cache);
                    if (inline && defaultInline || //
                                    (!inline && !defaultInline && !isInliningSupported(cache))) {
                        AnnotationValue inlineValue = getAnnotationValue(cache.getMessageAnnotation(), "inline", false);
                        cache.addSuppressableWarning(TruffleSuppressedWarnings.UNUSED, inlineValue, "Redundant specification of @Cached(... inline=%s). The attribute has no effect. " + //
                                        "Inlining is forced to '%s' for this cached parameter. " + //
                                        "To resolve this remove the redundant inlining attribute.",
                                        inline, defaultInline,
                                        getSimpleName(context.getType(SuppressWarnings.class)));
                    }
                }
            }
        }

        boolean emitErrors = node.isGenerateInline();
        boolean recommendInline = true;

        if (!node.getChildren().isEmpty()) {
            if (emitErrors) {
                node.addError("Error generating code for @%s: Inlinable nodes cannot use @%s. " + //
                                "Disable inlining generation or remove @%s to resolve this.", getSimpleName(types.GenerateInline),
                                getSimpleName(types.NodeChild), getSimpleName(types.NodeChild));
            }
            recommendInline = false;
        }

        if (!node.getFields().isEmpty()) {
            if (emitErrors) {
                node.addError("Error generating code for @%s: Inlinable nodes cannot use @%s. " + //
                                "Disable inlining generation or remove @%s to resolve this.", getSimpleName(types.GenerateInline),
                                getSimpleName(types.NodeField), getSimpleName(types.NodeField));
            }
            recommendInline = false;
        }

        VariableElement instanceField = getNodeFirstInstanceField(node.getTemplateType());
        if (instanceField != null) {
            if (emitErrors) {
                node.addError(getGenerateInlineAnnotation(node.getTemplateType()), null, "Failed to generate code for @%s: The node must not declare any instance variables. " +
                                "Found instance variable %s.%s. Remove instance variable to resolve this.",
                                getSimpleName(types.GenerateInline),
                                getSimpleName(instanceField.getEnclosingElement().asType()), instanceField.getSimpleName().toString());
            }
            recommendInline = false;
        }

        for (SpecializationData specialization : node.getSpecializations()) {
            for (CacheExpression cache : specialization.getCaches()) {
                if (!cache.isCached()) {
                    continue;
                }
                AnnotationValue inlineValue = getAnnotationValue(cache.getMessageAnnotation(), "inline", false);
                Boolean inline = getAnnotationValue(Boolean.class, cache.getMessageAnnotation(), "inline", false);
                if (cache.getInlinedNode() == null) {
                    if (inline == null) {
                        inline = node.shouldInlineByDefault();
                    }
                    if (inline && !isInliningSupported(cache)) {
                        if (emitErrors) {
                            cache.addError("Failed to generate code for @%s: Cached type '%s' does not support inlining. " + //
                                            "Only inlinable types are supported for nodes annotated with @%s. " + //
                                            "Inlinable types declare a static inline method or use the @%s annotation. " + //
                                            "The primitive types boolean, byte, short, int are also considered inlinable.",
                                            getSimpleName(types.GenerateInline),
                                            getSimpleName(cache.getParameter().getType()),
                                            getSimpleName(types.GenerateInline),
                                            getSimpleName(types.GenerateInline));
                        }
                    }
                } else if (inline != null && inline) {
                    if (emitErrors) {
                        cache.addSuppressableWarning(TruffleSuppressedWarnings.UNUSED, inlineValue, "Redundant specification of @%s(... inline=true). " + //
                                        "Cached values of nodes with @%s are implicitely inlined.",
                                        getSimpleName(types.GenerateInline),
                                        getSimpleName(types.Cached),
                                        getSimpleName(types.GenerateInline));
                    }
                }
            }
        }

        ExecutableElement method = ElementUtils.findStaticMethod(node.getTemplateType(), "inline");
        if (method != null) {

            List<InlineFieldData> declaredFields = parseInlineMethod(node, method, method);
            if (node.hasErrors()) {
                return false;
            }
            List<InlineFieldData> requiredFields = FlatNodeGenFactory.createInlinedFields(node);

            boolean valid = declaredFields.size() == requiredFields.size();
            if (valid) {
                for (int i = 0; i < declaredFields.size(); i++) {
                    InlineFieldData declared = declaredFields.get(i);
                    InlineFieldData required = requiredFields.get(i);

                    if (!required.isCompatibleWith(declared)) {
                        valid = false;
                        break;
                    }
                }
            }

            if (!valid) {
                CodeExecutableElement expectedInline = NodeFactoryFactory.createInlineMethod(node, null);
                node.addError(method, "The custom inline method does not specify enough bit space or too few or too many fields for this node. The expected inline method for this node is:%n%s",
                                expectedInline.toString());
            }
        }

        return recommendInline;

    }

    static boolean isGenerateUncached(TypeElement templateType) {
        AnnotationMirror annotation = findGenerateAnnotation(templateType.asType(), ProcessorContext.getInstance().getTypes().GenerateUncached);
        Boolean value = Boolean.FALSE;
        if (annotation != null) {
            value = ElementUtils.getAnnotationValue(Boolean.class, annotation, "value");
        }
        return value;
    }

    static boolean isGenerateInline(TypeElement templateType) {
        AnnotationMirror annotation = getGenerateInlineAnnotation(templateType);
        Boolean value = Boolean.FALSE;
        if (annotation != null) {
            value = ElementUtils.getAnnotationValue(Boolean.class, annotation, "value");
        }
        return value;
    }

    static AnnotationMirror getGenerateInlineAnnotation(TypeElement templateType) {
        return findGenerateAnnotation(templateType.asType(), ProcessorContext.getInstance().getTypes().GenerateInline);
    }

    private static AnnotationMirror findGenerateAnnotation(TypeMirror nodeType, DeclaredType annotationType) {
        TypeElement originalType = ElementUtils.castTypeElement(nodeType);
        TypeElement currentType = originalType;
        while (currentType != null) {
            AnnotationMirror annotation = ElementUtils.findAnnotationMirror(currentType, annotationType);
            if (annotation != null) {
                Boolean inherit = ElementUtils.getAnnotationValue(Boolean.class, annotation, "inherit");
                if (inherit == null) {
                    inherit = Boolean.TRUE;
                }

                if (currentType != originalType && !inherit) {
                    // not inherited from to the sub type
                    currentType = ElementUtils.castTypeElement(currentType.getSuperclass());
                    continue;
                }

                return annotation;
            }
            currentType = ElementUtils.castTypeElement(currentType.getSuperclass());
        }
        return null;
    }

    private void initializeAOT(NodeData node) {
        if (!node.isGenerateAOT()) {
            return;
        }

        // apply exclude rules
        for (SpecializationData specialization : node.getSpecializations()) {
            if (!specialization.isReachable() || specialization.getMethod() == null) {
                continue;
            }
            AnnotationMirror mirror = ElementUtils.findAnnotationMirror(specialization.getMethod(), types.GenerateAOT_Exclude);
            if (mirror != null) {
                // explicitly excluded
                continue;
            }

            specialization.setPrepareForAOT(true);
        }

        // exclude uncached specializations
        for (SpecializationData specialization : node.getSpecializations()) {
            if (specialization.getUncachedSpecialization() != null) {
                specialization.getUncachedSpecialization().setPrepareForAOT(false);
            }
        }

        // second pass to remove replaced specializations
        outer: for (SpecializationData specialization : node.getSpecializations()) {
            if (!specialization.isPrepareForAOT()) {
                continue;
            }

            // not reachable during AOT
            for (SpecializationData otherSpecialization : node.getSpecializations()) {
                if (otherSpecialization.getReplaces().contains(specialization) && otherSpecialization.isPrepareForAOT()) {
                    specialization.setPrepareForAOT(false);
                    continue outer;
                }
            }
        }

        // third pass validate included specializations
        outer: for (SpecializationData specialization : node.getSpecializations()) {
            if (!specialization.isPrepareForAOT()) {
                continue;
            }

            for (CacheExpression cache : specialization.getCaches()) {

                if (ElementUtils.typeEquals(cache.getParameter().getType(), node.getTemplateType().asType())) {
                    if (specialization.getGuards().isEmpty()) {
                        if (cache.usesDefaultCachedInitializer()) {
                            // guaranteed recursion
                            cache.addError("Failed to generate code for @%s: " + //
                                            "Recursive AOT preparation detected. Recursive AOT preparation is not supported as this would lead to infinite compiled code." + //
                                            "Resolve this problem by either: %n" + //
                                            " - Exclude this specialization from AOT with @%s.%s if it is acceptable to deoptimize for this specialization in AOT compiled code. %n" + //
                                            " - Configure the specialization to be replaced with a more generic specialization. %n" + //
                                            " - Add a specialization guard that guarantees that the recursion is finite. %n" + //
                                            " - Remove the cached parameter value. %n", //
                                            getSimpleName(types.GenerateAOT),
                                            getSimpleName(types.GenerateAOT), getSimpleName(types.GenerateAOT_Exclude));
                            continue;
                        }
                    }
                }

                if (cache.isMergedLibrary()) {
                    cache.addError("Merged libraries are not supported in combination with AOT preparation. " + //
                                    "Resolve this problem by either: %n" + //
                                    " - Setting @%s(..., useForAOT=false) to disable AOT preparation for this export. %n" + //
                                    " - Using a dispatched library without receiver expression. %n" + //
                                    " - Adding the @%s.%s annotation to the specialization or exported method.",
                                    getSimpleName(types.ExportLibrary),
                                    getSimpleName(types.GenerateAOT),
                                    getSimpleName(types.GenerateAOT_Exclude));
                    continue;
                }

                TypeMirror type = cache.getParameter().getType();
                if (NodeCodeGenerator.isSpecializedNode(type)) {
                    List<TypeElement> lookupTypes = collectSuperClasses(new ArrayList<TypeElement>(), ElementUtils.castTypeElement(type));
                    AnnotationMirror generateAOT = findFirstAnnotation(lookupTypes, types.GenerateAOT);
                    if (generateAOT == null) {
                        cache.addError("Failed to generate code for @%s: " + //
                                        "Referenced node type cannot be initialized for AOT." + //
                                        "Resolve this problem by either: %n" + //
                                        " - Exclude this specialization from AOT with @%s.%s if it is acceptable to deoptimize for this specialization in AOT compiled code. %n" + //
                                        " - Configure the specialization to be replaced with a more generic specialization. %n" + //
                                        " - Remove the cached parameter value. %n" + //
                                        " - Add the @%s annotation to node type '%s' or one of its super types.",
                                        getSimpleName(types.GenerateAOT),
                                        getSimpleName(types.GenerateAOT), getSimpleName(types.GenerateAOT_Exclude),
                                        getSimpleName(types.GenerateAOT),
                                        getSimpleName(type));
                        continue;
                    }
                }

                boolean cachedLibraryAOT = false;
                if (cache.isCachedLibrary()) {
                    cachedLibraryAOT = ElementUtils.findAnnotationMirror(ElementUtils.fromTypeMirror(cache.getParameter().getType()), types.GenerateAOT) != null;
                }

                if (cache.isCachedLibrary() && cache.getCachedLibraryLimit() != null && !cache.getCachedLibraryLimit().equals("")) {
                    if (!cachedLibraryAOT) {
                        cache.addError("Failed to generate code for @%s: " + //
                                        "@%s with automatic dispatch cannot be prepared for AOT." + //
                                        "Resolve this problem by either: %n" + //
                                        " - Exclude this specialization from AOT with @%s.%s if it is acceptable to deoptimize for this specialization in AOT compiled code. %n" + //
                                        " - Configure the specialization to be replaced with a more generic specialization. %n" + //
                                        " - Remove the cached parameter value. %n" + //
                                        " - Define a cached library initializer expression for manual dispatch. %n" + //
                                        " - Add the @%s annotation to the %s library class to enable AOT for the library.",
                                        getSimpleName(types.GenerateAOT),
                                        getSimpleName(types.CachedLibrary),
                                        getSimpleName(types.GenerateAOT), getSimpleName(types.GenerateAOT_Exclude),
                                        getSimpleName(types.GenerateAOT), getSimpleName(type));
                        continue;
                    }
                }

                if (specialization.isDynamicParameterBound(cache.getDefaultExpression(), true)) {

                    if (!cachedLibraryAOT) {
                        cache.addError("Failed to generate code for @%s: " + //
                                        "Cached values in specializations included for AOT must not bind dynamic values. " + //
                                        "Such caches are only allowed to bind static values, values read from the node or values from the current language instance using a language reference. " + //
                                        "Resolve this problem by either: %n" + //
                                        " - Exclude this specialization from AOT with @%s.%s if it is acceptable to deoptimize for this specialization in AOT compiled code. %n" + //
                                        " - Configure the specialization to be replaced with a more generic specialization. %n" + //
                                        " - Remove the cached parameter value. %n" + //
                                        " - Avoid binding dynamic parameters in the cache initializer expression. %n" + //
                                        " - If a cached library is used add the @%s annotation to the library class to enable AOT for the library.",
                                        getSimpleName(types.GenerateAOT),
                                        getSimpleName(types.GenerateAOT), getSimpleName(types.GenerateAOT_Exclude),
                                        getSimpleName(types.GenerateAOT));
                        continue outer;
                    }
                }
            }
        }

    }

    public static Map<CacheExpression, String> computeSharing(Element templateType, Collection<NodeData> nodes, boolean emitSharingWarnings) {
        TruffleTypes types = ProcessorContext.getInstance().getTypes();
        Map<SharableCache, Collection<CacheExpression>> groups = computeSharableCaches(nodes);
        // compute unnecessary sharing.

        Map<String, List<SharableCache>> declaredGroups = new HashMap<>();
        for (NodeData node : nodes) {
            for (SpecializationData specialization : node.getSpecializations()) {
                for (CacheExpression cache : specialization.getCaches()) {
                    if (cache.isAlwaysInitialized()) {
                        continue;
                    }
                    String group = cache.getSharedGroup();
                    if (group != null) {
                        declaredGroups.computeIfAbsent(group, (v) -> new ArrayList<>()).add(new SharableCache(specialization, cache));
                    }
                }
            }
        }

        Map<CacheExpression, String> sharedExpressions = new LinkedHashMap<>();
        for (NodeData node : nodes) {
            for (SpecializationData specialization : node.getSpecializations()) {
                for (CacheExpression cache : specialization.getCaches()) {
                    if (cache.isAlwaysInitialized()) {
                        continue;
                    }
                    Element declaringElement;
                    if (node.getTemplateType() instanceof GeneratedElement) {
                        // generated node
                        declaringElement = node.getTemplateType().getEnclosingElement();
                        if (!declaringElement.getKind().isClass() &&
                                        !declaringElement.getKind().isInterface()) {
                            throw new AssertionError("Unexpected declared element for generated element: " + declaringElement.toString());
                        }
                    } else {
                        declaringElement = node.getTemplateType();
                    }

                    String group = cache.getSharedGroup();
                    SharableCache sharable = new SharableCache(specialization, cache);
                    Collection<CacheExpression> expressions = groups.get(sharable);
                    List<SharableCache> declaredSharing = declaredGroups.get(group);
                    if (group != null) {
                        if (declaredSharing.size() <= 1) {
                            if (!ElementUtils.elementEquals(templateType, declaringElement)) {
                                // ignore errors for single declared sharing as its not in the same
                                // class but only happens between class and superclass. These
                                // errors might not be resolvable if the base class is not
                                // modifiable.
                                continue;
                            }
                        }

                        if (declaredSharing.size() <= 1 && (expressions == null || expressions.size() <= 1)) {
                            cache.addError(cache.getSharedGroupMirror(), cache.getSharedGroupValue(),
                                            "Could not find any other cached parameter that this parameter could be shared. " +
                                                            "Cached parameters are only sharable if they declare the same type and initializer expressions and if the specialization only has a single instance. " +
                                                            "Remove the @%s annotation or make the parameter sharable to resolve this.",
                                            types.Cached_Shared.asElement().getSimpleName().toString());
                        } else {
                            if (declaredSharing.size() <= 1) {

                                String error = String.format("No other cached parameters are specified as shared with the group '%s'.", group);
                                Set<String> similarGroups = new LinkedHashSet<>(declaredGroups.keySet());
                                similarGroups.remove(group);
                                List<String> fuzzyMatches = ExportsParser.fuzzyMatch(similarGroups, group, 0.7f);
                                if (!fuzzyMatches.isEmpty()) {
                                    StringBuilder appendix = new StringBuilder(" Did you mean ");
                                    String sep = "";
                                    for (String string : fuzzyMatches) {
                                        appendix.append(sep);
                                        appendix.append('\'').append(string).append('\'');
                                        sep = ", ";
                                    }
                                    error += appendix.toString() + "?";
                                }
                                cache.addError(cache.getSharedGroupMirror(), cache.getSharedGroupValue(), error);
                            } else {
                                StringBuilder b = new StringBuilder();
                                for (SharableCache otherCache : declaredSharing) {
                                    if (cache == otherCache.expression) {
                                        continue;
                                    }
                                    String reason = sharable.equalsWithReason(otherCache);
                                    if (reason == null) {
                                        continue;
                                    }
                                    String signature = formatCacheExpression(otherCache.expression);
                                    b.append(String.format("  - %s : %s%n", signature, reason));
                                }
                                if (b.length() != 0) {
                                    cache.addError(cache.getSharedGroupMirror(), cache.getSharedGroupValue(),
                                                    "Could not share some of the cached parameters in group '%s': %n%sRemove the @%s annotation or resolve the described issues to allow sharing.",
                                                    group,
                                                    b.toString(),
                                                    types.Cached_Shared.asElement().getSimpleName().toString());
                                } else {
                                    sharedExpressions.put(sharable.expression, group);
                                }
                            }
                        }
                    } else if (expressions != null && expressions.size() > 1) {
                        if (emitSharingWarnings) {
                            List<CacheExpression> filteredExpressions = new ArrayList<>();
                            for (CacheExpression expression : expressions) {
                                /*
                                 * We only emit sharing warnings for the same declaring type,
                                 * because otherwise sharing warnings might not be resolvable if the
                                 * base type is not modifiable.
                                 */
                                if (ElementUtils.isDeclaredIn(expression.getParameter().getVariableElement(), declaringElement)) {
                                    filteredExpressions.add(expression);
                                }
                            }
                            if (filteredExpressions.size() > 1 && findAnnotationMirror(cache.getParameter().getVariableElement(), types.Cached_Exclusive) == null) {
                                StringBuilder sharedCaches = new StringBuilder();
                                Set<String> recommendedGroups = new LinkedHashSet<>();
                                for (CacheExpression cacheExpression : filteredExpressions) {
                                    if (cacheExpression != cache) {
                                        String signature = formatCacheExpression(cacheExpression);
                                        sharedCaches.append(String.format("  - %s%n", signature));
                                        String otherGroup = cacheExpression.getSharedGroup();
                                        if (otherGroup != null) {
                                            recommendedGroups.add(otherGroup);
                                        }
                                    }
                                }

                                String recommendedGroup = recommendedGroups.size() == 1 ? recommendedGroups.iterator().next() : "group";
                                cache.addSuppressableWarning(TruffleSuppressedWarnings.SHARING_RECOMMENDATION,
                                                "The cached parameter may be shared with: %n%s Annotate the parameter with @%s(\"%s\") or @%s to allow or deny sharing of the parameter.",
                                                sharedCaches, types.Cached_Shared.asElement().getSimpleName().toString(),
                                                recommendedGroup,
                                                types.Cached_Exclusive.asElement().getSimpleName().toString());
                            }
                        }
                    }
                }
            }
        }
        return sharedExpressions;
    }

    private static String formatCacheExpression(CacheExpression cacheExpression) {
        VariableElement cacheParameter = cacheExpression.getParameter().getVariableElement();
        ExecutableElement method = (ExecutableElement) cacheParameter.getEnclosingElement();
        StringBuilder builder = new StringBuilder();
        builder.append(method.getSimpleName().toString());
        builder.append("(");
        int index = method.getParameters().indexOf(cacheParameter);
        if (index != 0) {
            builder.append("..., ");
        }
        String annotationName = cacheExpression.getMessageAnnotation().getAnnotationType().asElement().getSimpleName().toString();
        builder.append(String.format("@%s(...) ", annotationName));
        builder.append(getSimpleName(cacheParameter.asType()));
        builder.append(" ");
        builder.append(cacheParameter.getSimpleName().toString());
        if (index != method.getParameters().size() - 1) {
            builder.append(",...");
        }
        builder.append(")");
        return builder.toString();
    }

    private void initializeReceiverBound(NodeData node) {
        boolean requireNodeUnbound = mode == ParseMode.EXPORTED_MESSAGE;
        boolean nodeBound = false;

        for (SpecializationData specialization : node.getSpecializations()) {
            if (!specialization.isReachable() || specialization.getMethod() == null) {
                continue;
            }
            ExecutableElement specializationMethod = specialization.getMethod();
            if (!specializationMethod.getModifiers().contains(Modifier.STATIC)) {
                nodeBound = true;
                if (requireNodeUnbound) {
                    specialization.addError("@%s annotated nodes must declare static @%s methods. " +
                                    "Add a static modifier to the method to resolve this.",
                                    types.ExportMessage.asElement().getSimpleName().toString(),
                                    types.Specialization.asElement().getSimpleName().toString());
                }
                break;
            }
            for (GuardExpression guard : specialization.getGuards()) {
                if (guard.getExpression().isNodeReceiverBound()) {
                    nodeBound = true;
                    if (requireNodeUnbound) {
                        guard.addError("@%s annotated nodes must only refer to static guard methods or fields. " +
                                        "Add a static modifier to the bound guard method or field to resolve this.",
                                        types.ExportMessage.asElement().getSimpleName().toString());
                    }
                    break;
                }
            }
            for (CacheExpression cache : specialization.getCaches()) {
                if (cache.getDefaultExpression() != null && !cache.isMergedLibrary() && cache.getDefaultExpression().isNodeReceiverBound()) {
                    nodeBound = true;
                    if (requireNodeUnbound) {
                        cache.addError("@%s annotated nodes must only refer to static cache initializer methods or fields. " +
                                        "Add a static modifier to the bound cache initializer method or field or " +
                                        "use the keyword 'this' to refer to the receiver type explicitly.",
                                        types.ExportMessage.asElement().getSimpleName().toString());
                    }
                    break;
                }
            }
            if (specialization.getLimitExpression() != null && specialization.getLimitExpression().isNodeReceiverBound()) {
                nodeBound = true;
                if (requireNodeUnbound) {
                    specialization.addError("@%s annotated nodes must only refer to static limit initializer methods or fields. " +
                                    "Add a static modifier to the bound cache initializer method or field or " +
                                    "use the keyword 'this' to refer to the receiver type explicitly.",
                                    types.ExportMessage.asElement().getSimpleName().toString());
                }
                break;
            }
        }
        node.setNodeBound(nodeBound);
    }

    private VariableElement getNodeFirstInstanceField(TypeElement nodeType) {
        TypeElement currentType = nodeType;
        while (currentType != null) {
            if (ElementUtils.typeEquals(currentType.asType(), types.Node)) {
                // don't care about fields in node.
                break;
            }
            for (VariableElement field : ElementFilter.fieldsIn(currentType.getEnclosedElements())) {
                if (field.getModifiers().contains(Modifier.STATIC)) {
                    continue;
                }
                return field;
            }
            currentType = ElementUtils.getSuperType(currentType);
        }
        return null;
    }

    private void initializeUncachable(NodeData node) {
        AnnotationMirror generateUncached = findAnnotationMirror(node.getTemplateType().getAnnotationMirrors(), types.GenerateUncached);

        boolean requireUncachable = node.isGenerateUncached();
        boolean uncachable = true;

        VariableElement instanceField = getNodeFirstInstanceField(node.getTemplateType());
        if (instanceField != null) {
            uncachable = false;

            if (requireUncachable) {
                node.addError(generateUncached, null, "Failed to generate code for @%s: The node must not declare any instance variables. " +
                                "Found instance variable %s.%s. Remove instance variable to resolve this.",
                                types.GenerateUncached.asElement().getSimpleName().toString(),
                                getSimpleName(instanceField.getEnclosingElement().asType()), instanceField.getSimpleName().toString());
            }
        }

        for (SpecializationData specialization : node.computeUncachedSpecializations(node.getSpecializations())) {
            if (!specialization.isReachable()) {
                continue;
            }
            for (CacheExpression cache : specialization.getCaches()) {
                if (cache.getUncachedExpression() == null) {
                    uncachable = false;
                    if (requireUncachable) {
                        cache.addError("Failed to generate code for @%s: The specialization uses @%s without valid uncached expression. %s. " +
                                        "To resolve this specify the uncached or allowUncached attribute in @%s.",
                                        types.GenerateUncached.asElement().getSimpleName().toString(),
                                        types.Cached.asElement().getSimpleName().toString(),
                                        cache.getUncachedExpresionError() != null ? cache.getUncachedExpresionError().getText() : "",
                                        types.Cached.asElement().getSimpleName().toString());
                    }
                    break;
                }
            }

            if (!specialization.getExceptions().isEmpty()) {
                uncachable = false;
                if (requireUncachable) {
                    specialization.addError(getAnnotationValue(specialization.getMarkerAnnotation(), "rewriteOn"),
                                    "Failed to generate code for @%s: The specialization rewrites on exceptions and there is no specialization that replaces it. " +
                                                    "Add a replaces=\"%s\" class to specialization below to resolve this problem.",
                                    types.GenerateUncached.asElement().getSimpleName().toString(), specialization.getMethodName());
                }
            }

        }

        int effectiveExecutionCount = 0;
        for (NodeExecutionData childExecution : node.getChildExecutions()) {
            if (childExecution.getChild() == null || !childExecution.getChild().isAllowUncached()) {
                effectiveExecutionCount++;
            }
        }

        List<ExecutableTypeData> validExecutableType = new ArrayList<>();
        for (ExecutableTypeData executableType : node.getExecutableTypes()) {
            if (executableType.getMethod() != null && executableType.getEvaluatedCount() >= effectiveExecutionCount) {
                validExecutableType.add(executableType);
                break;
            }
        }
        if (validExecutableType.isEmpty()) {
            uncachable = false;
            if (requireUncachable) {
                node.addError(generateUncached, null, "Failed to generate code for @%s: " +
                                "The node does not declare any execute method with %s evaluated argument(s). " +
                                "The generated uncached node does not declare an execute method that can be generated by the DSL. " +
                                "Declare a non-final method that starts with 'execute' and takes %s argument(s) or variable arguments to resolve this.",
                                types.GenerateUncached.asElement().getSimpleName().toString(),
                                effectiveExecutionCount,
                                effectiveExecutionCount);
            }
        }

        node.setUncachable(uncachable);
    }

    private static void initializeFallbackReachability(NodeData node) {
        TruffleTypes types = ProcessorContext.getInstance().getTypes();
        List<SpecializationData> specializations = node.getSpecializations();
        SpecializationData fallback = null;
        for (int i = specializations.size() - 1; i >= 0; i--) {
            SpecializationData specialization = specializations.get(i);
            if (specialization.isFallback() && specialization.getMethod() != null) {
                fallback = specialization;
                break;
            }
        }

        if (fallback == null) {
            // no need to compute reachability
            return;
        }

        for (int index = 0; index < specializations.size(); index++) {
            SpecializationData specialization = specializations.get(index);
            SpecializationData lastReachable = specialization;
            for (int searchIndex = index + 1; searchIndex < specializations.size(); searchIndex++) {
                SpecializationData search = specializations.get(searchIndex);
                if (search == fallback) {
                    // reached the end of the specialization
                    break;
                }
                assert lastReachable != search;
                if (!lastReachable.isReachableAfter(search)) {
                    lastReachable = search;
                } else if (search.getReplaces().contains(specialization)) {
                    lastReachable = search;
                }
            }

            specialization.setReachesFallback(lastReachable == specialization);

            List<SpecializationData> failedSpecializations = null;
            if (specialization.isReachesFallback() && !specialization.getCaches().isEmpty() && !specialization.getGuards().isEmpty()) {
                boolean failed = false;
                if (specialization.getMaximumNumberOfInstances() > 1) {
                    for (GuardExpression guard : specialization.getGuards()) {
                        if (specialization.isGuardBoundWithCache(guard)) {
                            failed = true;
                            break;
                        }
                    }
                }

                for (CacheExpression cache : specialization.getCaches()) {
                    if (cache.isWeakReferenceGet()) {
                        failed = true;
                        break;
                    }
                }

                if (failed) {
                    if (failedSpecializations == null) {
                        failedSpecializations = new ArrayList<>();
                    }
                    failedSpecializations.add(specialization);
                }
            }

            if (failedSpecializations != null) {
                List<String> specializationIds = failedSpecializations.stream().map((e) -> e.getId()).collect(Collectors.toList());
                fallback.addError(
                                "Some guards for the following specializations could not be negated for the @%s specialization: %s. " +
                                                "Guards cannot be negated for the @%s when they bind @%s parameters and the specialization may consist of multiple instances or if any of the @%s parameters is configured as weak. " +
                                                "To fix this limit the number of instances to '1' or " +
                                                "introduce a more generic specialization declared between this specialization and the fallback. " +
                                                "Alternatively the use of @%s can be avoided by declaring a @%s with manually specified negated guards.",
                                ElementUtils.getSimpleName(types.Fallback), specializationIds,
                                ElementUtils.getSimpleName(types.Fallback), ElementUtils.getSimpleName(types.Cached), ElementUtils.getSimpleName(types.Cached),
                                ElementUtils.getSimpleName(types.Fallback), ElementUtils.getSimpleName(types.Specialization));
            }

        }
    }

    private static void initializeExecutableTypeHierarchy(NodeData node) {
        List<ExecutableTypeData> rootTypes = buildExecutableHierarchy(node);
        List<ExecutableTypeData> additionalAbstractRootTypes = new ArrayList<>();
        for (int i = 1; i < rootTypes.size(); i++) {
            ExecutableTypeData rootType = rootTypes.get(i);
            if (rootType.isAbstract()) {
                // cannot implemement root
                additionalAbstractRootTypes.add(rootType);
            } else {
                node.getExecutableTypes().remove(rootType);
            }
        }
        if (!additionalAbstractRootTypes.isEmpty()) {
            node.addError("Incompatible abstract execute methods found %s.", additionalAbstractRootTypes);
        }

        namesUnique(node.getExecutableTypes());

    }

    private void initializePolymorphicExecutable(NodeData node) throws AssertionError {
        SpecializationData generic = node.getFallbackSpecialization();

        Collection<TypeMirror> frameTypes = new HashSet<>();
        for (SpecializationData specialization : node.getSpecializations()) {
            if (specialization.getFrame() != null) {
                frameTypes.add(specialization.getFrame().getType());
            }
        }
        if (node.supportsFrame()) {
            frameTypes.add(node.getFrameType());
        }

        TypeMirror frameType = null;
        if (!frameTypes.isEmpty()) {
            frameTypes = uniqueSortedTypes(frameTypes, false);
            if (frameTypes.size() == 1) {
                frameType = frameTypes.iterator().next();
            } else {
                frameType = types.Frame;
            }
        }

        List<TypeMirror> parameterTypes = new ArrayList<>();
        TypeMirror returnType = null;
        for (Parameter genericParameter : generic.getReturnTypeAndParameters()) {
            TypeMirror polymorphicType;
            if (genericParameter.getLocalName().equals(TemplateMethod.FRAME_NAME)) {
                continue;
            }
            boolean isReturnParameter = genericParameter == generic.getReturnType();
            if (!genericParameter.getSpecification().isSignature()) {
                polymorphicType = genericParameter.getType();
            } else {
                NodeExecutionData execution = genericParameter.getSpecification().getExecution();
                Collection<TypeMirror> usedTypes = new HashSet<>();
                for (SpecializationData specialization : node.getSpecializations()) {
                    Parameter parameter = specialization.findParameter(genericParameter.getLocalName());
                    if (parameter == specialization.getReturnType() && specialization.isFallback() && specialization.getMethod() == null) {
                        continue;
                    }
                    if (parameter == null) {
                        throw new AssertionError("Parameter existed in generic specialization but not in specialized. param = " + genericParameter.getLocalName());
                    }
                    if (isReturnParameter && specialization.hasUnexpectedResultRewrite()) {
                        if (!isSubtypeBoxed(context, context.getType(Object.class), node.getGenericType(execution))) {
                            specialization.addError("Implicit 'Object' return type from UnexpectedResultException not compatible with generic type '%s'.", node.getGenericType(execution));
                        } else {
                            // if any specialization throws UnexpectedResultException, Object could
                            // be returned
                            usedTypes.add(context.getType(Object.class));
                        }
                    }
                    usedTypes.add(parameter.getType());
                }
                usedTypes = uniqueSortedTypes(usedTypes, false);

                if (usedTypes.size() == 1) {
                    polymorphicType = usedTypes.iterator().next();
                } else {
                    polymorphicType = getCommonSuperType(context, usedTypes);
                }

                if (execution != null && !isSubtypeBoxed(context, polymorphicType, node.getGenericType(execution))) {
                    throw new AssertionError(String.format("Polymorphic types %s not compatible to generic type %s.", polymorphicType, node.getGenericType(execution)));
                }

            }
            if (isReturnParameter) {
                returnType = polymorphicType;
            } else {
                parameterTypes.add(polymorphicType);
            }
        }

        boolean polymorphicSignatureFound = false;
        List<TypeMirror> dynamicTypes = parameterTypes;

        ExecutableTypeData polymorphicType = new ExecutableTypeData(node, returnType, "execute", frameType, dynamicTypes);
        String genericName = ExecutableTypeData.createName(polymorphicType) + "_";
        polymorphicType.setUniqueName(genericName);

        for (ExecutableTypeData type : node.getExecutableTypes()) {
            if (polymorphicType.sameSignature(type)) {
                polymorphicSignatureFound = true;
                break;
            }
        }

        if (!polymorphicSignatureFound) {
            node.getExecutableTypes().add(polymorphicType);
        }
        node.setPolymorphicExecutable(polymorphicType);
    }

    private static List<ExecutableTypeData> buildExecutableHierarchy(NodeData node) {
        List<ExecutableTypeData> executes = node.getExecutableTypes();
        if (executes.isEmpty()) {
            return Collections.emptyList();
        }
        List<ExecutableTypeData> hierarchyExecutes = new ArrayList<>(executes);
        Collections.sort(hierarchyExecutes);
        ExecutableTypeData parent = hierarchyExecutes.get(0);
        ListIterator<ExecutableTypeData> executesIterator = hierarchyExecutes.listIterator(1);
        buildExecutableHierarchy(node, parent, executesIterator);
        return hierarchyExecutes;
    }

    private static void buildExecutableHierarchy(NodeData node, ExecutableTypeData parent, ListIterator<ExecutableTypeData> executesIterator) {
        while (executesIterator.hasNext()) {
            ExecutableTypeData other = executesIterator.next();
            if (other.canDelegateTo(parent)) {
                parent.addDelegatedFrom(other);
                executesIterator.remove();
            }
        }
        for (int i = 1; i < parent.getDelegatedFrom().size(); i++) {
            buildExecutableHierarchy(node, parent.getDelegatedFrom().get(i - 1), parent.getDelegatedFrom().listIterator(i));
        }
    }

    private List<Element> loadMembers(TypeElement templateType) {
        List<Element> elements = loadAllMembers(templateType);
        Iterator<Element> elementIterator = elements.iterator();
        while (elementIterator.hasNext()) {
            Element element = elementIterator.next();
            // not interested in methods of Node
            if (typeEquals(element.getEnclosingElement().asType(), types.Node)) {
                elementIterator.remove();
            }
            // not interested in methods of Object
            if (typeEquals(element.getEnclosingElement().asType(), context.getType(Object.class))) {
                elementIterator.remove();
            }
        }
        return elements;
    }

    private List<Element> loadAllMembers(TypeElement templateType) {
        return newElementList(CompilerFactory.getCompiler(templateType).getAllMembersInDeclarationOrder(context.getEnvironment(), templateType));
    }

    private boolean containsSpecializations(List<Element> elements) {
        boolean foundSpecialization = false;
        for (ExecutableElement method : ElementFilter.methodsIn(elements)) {
            if (findAnnotationMirror(method, types.Specialization) != null) {
                foundSpecialization = true;
                break;
            }
        }
        return foundSpecialization;
    }

    private Element getVisibiltySource(NodeData nodeData) {
        if (mode == ParseMode.DEFAULT) {
            return nodeData.getTemplateType();
        } else {
            return exportDeclarationType;
        }
    }

    private void initializeImportGuards(NodeData node, List<TypeElement> lookupTypes, List<Element> elements) {
        for (TypeElement lookupType : lookupTypes) {
            AnnotationMirror importAnnotation = findAnnotationMirror(lookupType, types.ImportStatic);
            if (importAnnotation == null) {
                continue;
            }
            AnnotationValue importClassesValue = getAnnotationValue(importAnnotation, "value");
            List<TypeMirror> importClasses = getAnnotationValueList(TypeMirror.class, importAnnotation, "value");
            if (importClasses.isEmpty()) {
                node.addError(importAnnotation, importClassesValue, "At least one import class must be specified.");
                continue;
            }
            for (TypeMirror importClass : importClasses) {
                if (importClass.getKind() != TypeKind.DECLARED) {
                    node.addError(importAnnotation, importClassesValue, "The specified static import class '%s' is not a declared type.", getQualifiedName(importClass));
                    continue;
                }

                TypeElement importClassElement = fromTypeMirror(context.reloadType(importClass));
                if (!ElementUtils.isVisible(getVisibiltySource(node), importClassElement)) {
                    node.addError(importAnnotation, importClassesValue, "The specified static import class '%s' is not visible.",
                                    getQualifiedName(importClass));
                }
                elements.addAll(importVisibleStaticMembersImpl(node.getTemplateType(), importClassElement, false));
            }
        }
    }

    private static class ImportsKey {

        private final TypeElement relativeTo;
        private final TypeElement importGuardsClass;
        private final boolean includeConstructors;

        ImportsKey(TypeElement relativeTo, TypeElement importGuardsClass, boolean includeConstructors) {
            this.relativeTo = relativeTo;
            this.importGuardsClass = importGuardsClass;
            this.includeConstructors = includeConstructors;
        }

        @Override
        public int hashCode() {
            return Objects.hash(relativeTo, importGuardsClass, includeConstructors);
        }

        @Override
        public boolean equals(Object obj) {
            if (obj instanceof ImportsKey) {
                ImportsKey other = (ImportsKey) obj;
                return Objects.equals(relativeTo, other.relativeTo) && Objects.equals(importGuardsClass, other.importGuardsClass) && Objects.equals(includeConstructors, other.includeConstructors);
            }
            return false;
        }

    }

    private final Map<ImportsKey, List<Element>> importCache = ProcessorContext.getInstance().getCacheMap(ImportsKey.class);

    @SuppressWarnings("unchecked")
    private List<Element> importVisibleStaticMembersImpl(TypeElement relativeTo, TypeElement importType, boolean includeConstructors) {
        ImportsKey key = new ImportsKey(relativeTo, importType, includeConstructors);
        List<Element> elements = importCache.get(key);
        if (elements != null) {
            return elements;
        }

        List<Element> members = importVisibleStaticMembers(relativeTo, importType, includeConstructors);
        importCache.put(key, members);
        return members;
    }

    public static List<Element> importVisibleStaticMembers(TypeElement relativeTo, TypeElement importType, boolean includeConstructors) {
        ProcessorContext context = ProcessorContext.getInstance();
        // hack to reload type is necessary for incremental compiling in eclipse.
        // otherwise methods inside of import guard types are just not found.
        TypeElement importElement = fromTypeMirror(context.reloadType(importType.asType()));

        List<Element> members = new ArrayList<>();
        List<? extends Element> importMembers = context.getEnvironment().getElementUtils().getAllMembers(importType);
        // add default constructor
        if (includeConstructors && ElementUtils.isVisible(relativeTo, importElement) && ElementFilter.constructorsIn(importMembers).isEmpty()) {
            CodeExecutableElement executable = new CodeExecutableElement(modifiers(Modifier.PUBLIC), importElement.asType(), null);
            executable.setEnclosingElement(importType);
            members.add(executable);
        }

        for (Element importMember : importMembers) {
            if (importMember.getModifiers().contains(Modifier.PRIVATE)) {
                continue;
            }
            if (includeConstructors && importMember.getKind() == ElementKind.CONSTRUCTOR) {
                members.add(importMember);
                continue;
            }
            if (!importMember.getModifiers().contains(Modifier.STATIC)) {
                continue;
            }

            ElementKind kind = importMember.getKind();
            if (kind.isField() || kind == ElementKind.METHOD) {
                members.add(importMember);
            }
        }

        /*
         * Sort elements by enclosing type to ensure that duplicate static methods are used from the
         * most concrete subtype.
         */
        Collections.sort(members, new Comparator<Element>() {
            Map<TypeMirror, Set<String>> cachedQualifiedNames = new HashMap<>();

            public int compare(Element o1, Element o2) {
                TypeMirror e1 = ElementUtils.findNearestEnclosingType(o1).orElseThrow(AssertionError::new).asType();
                TypeMirror e2 = ElementUtils.findNearestEnclosingType(o2).orElseThrow(AssertionError::new).asType();

                Set<String> e1SuperTypes = getCachedSuperTypes(e1);
                Set<String> e2SuperTypes = getCachedSuperTypes(e2);
                return compareByTypeHierarchy(e1, e1SuperTypes, e2, e2SuperTypes);
            }

            private Set<String> getCachedSuperTypes(TypeMirror e) {
                if (e == null) {
                    return Collections.emptySet();
                }
                Set<String> superTypes = cachedQualifiedNames.get(e);
                if (superTypes == null) {
                    superTypes = new HashSet<>(getQualifiedSuperTypeNames(fromTypeMirror(e)));
                    cachedQualifiedNames.put(e, superTypes);
                }
                return superTypes;
            }
        });
        return members;
    }

    private NodeData parseNodeData(TypeElement templateType, List<TypeElement> typeHierarchy) {
        AnnotationMirror typeSystemMirror = findFirstAnnotation(typeHierarchy, types.TypeSystemReference);
        TypeSystemData typeSystem = null;
        if (typeSystemMirror != null) {
            TypeMirror typeSystemType = getAnnotationValue(TypeMirror.class, typeSystemMirror, "value");
            TypeElement type = ElementUtils.castTypeElement(typeSystemType);
            typeSystem = context.parseIfAbsent(type, TypeSystemParser.class, (e) -> {
                TypeSystemParser parser = new TypeSystemParser();
                return parser.parse(e, false);
            });
            if (typeSystem == null) {
                NodeData nodeData = new NodeData(context, parsingParent, templateType);
                nodeData.addError("The used type system '%s' is invalid. Fix errors in the type system first.", getQualifiedName(typeSystemType));
                return nodeData;
            }
        } else {
            // default dummy type system
            typeSystem = new TypeSystemData(context, templateType, null, true);
        }
        boolean useNodeFactory = findFirstAnnotation(typeHierarchy, types.GenerateNodeFactory) != null;
        AnnotationMirror generateUncachedMirror = null;
        boolean needsInherit = false;
        for (Element element : typeHierarchy) {
            AnnotationMirror mirror = findAnnotationMirror(element, types.GenerateUncached);
            if (mirror != null) {
                generateUncachedMirror = mirror;
                break;
            }
            needsInherit = true;
        }
        boolean generateUncached;
        if (generateUncachedMirror != null) {
            if (needsInherit) {
                generateUncached = ElementUtils.getAnnotationValue(Boolean.class, generateUncachedMirror, "inherit");
            } else {
                generateUncached = true;
            }
        } else {
            generateUncached = false;
        }
        boolean generatePackagePrivate = findFirstAnnotation(typeHierarchy, types.GeneratePackagePrivate) != null;
        return new NodeData(context, parsingParent, templateType, typeSystem, useNodeFactory, generateUncached, generatePackagePrivate);

    }

    private List<NodeFieldData> parseFields(List<TypeElement> typeHierarchy, List<? extends Element> elements) {
        Set<String> names = new HashSet<>();

        List<NodeFieldData> fields = new ArrayList<>();
        for (VariableElement field : ElementFilter.fieldsIn(elements)) {
            if (field.getModifiers().contains(Modifier.STATIC)) {
                continue;
            } else if (ElementUtils.findAnnotationMirror(field, types.Executed) != null) {
                continue;
            }
            if (field.getModifiers().contains(Modifier.PUBLIC) || field.getModifiers().contains(Modifier.PROTECTED)) {
                String name = field.getSimpleName().toString();
                fields.add(new NodeFieldData(field, null, field, false));
                names.add(name);
            }
        }

        List<TypeElement> reversedTypeHierarchy = new ArrayList<>(typeHierarchy);
        Collections.reverse(reversedTypeHierarchy);
        for (TypeElement typeElement : reversedTypeHierarchy) {
            AnnotationMirror nodeChildrenMirror = findAnnotationMirror(typeElement, types.NodeFields);
            List<AnnotationMirror> children = collectAnnotations(nodeChildrenMirror, "value", typeElement, types.NodeField);

            for (AnnotationMirror mirror : children) {
                String name = firstLetterLowerCase(getAnnotationValue(String.class, mirror, "name"));
                TypeMirror type = getAnnotationValue(TypeMirror.class, mirror, "type");

                if (type != null) {
                    NodeFieldData field = new NodeFieldData(typeElement, mirror, new CodeVariableElement(type, name), true);
                    if (name.isEmpty()) {
                        field.addError(getAnnotationValue(mirror, "name"), "Field name cannot be empty.");
                    } else if (names.contains(name)) {
                        field.addError(getAnnotationValue(mirror, "name"), "Duplicate field name '%s'.", name);
                    }

                    names.add(name);

                    fields.add(field);
                } else {
                    // Type is null here. This indicates that the type could not be resolved.
                    // The Java compiler will subsequently raise the appropriate error.
                }
            }
        }

        for (NodeFieldData nodeFieldData : fields) {
            nodeFieldData.setGetter(findGetter(elements, nodeFieldData.getName(), nodeFieldData.getType()));
            nodeFieldData.setSetter(findSetter(elements, nodeFieldData.getName(), nodeFieldData.getType()));
        }

        return fields;
    }

    private List<NodeChildData> parseChildren(NodeData node, final List<TypeElement> typeHierarchy, List<? extends Element> elements) {
        Map<String, TypeMirror> castNodeTypes = new HashMap<>();
        for (ExecutableElement method : ElementFilter.methodsIn(elements)) {
            AnnotationMirror mirror = findAnnotationMirror(method, types.CreateCast);
            if (mirror != null) {
                List<String> children = (getAnnotationValueList(String.class, mirror, "value"));
                if (children != null) {
                    for (String child : children) {
                        castNodeTypes.put(child, method.getReturnType());
                    }
                }
            }
        }

        List<NodeChildData> executedFieldChildren = new ArrayList<>();
        for (VariableElement field : ElementFilter.fieldsIn(elements)) {
            if (field.getModifiers().contains(Modifier.STATIC)) {
                continue;
            }
            AnnotationMirror executed = findAnnotationMirror(field.getAnnotationMirrors(), types.Executed);
            if (executed != null) {
                TypeMirror type = field.asType();
                String name = field.getSimpleName().toString();
                Cardinality cardinality = Cardinality.ONE;
                if (type.getKind() == TypeKind.ARRAY) {
                    cardinality = Cardinality.MANY;
                }
                AnnotationValue executedWith = getAnnotationValue(executed, "with");
                NodeChildData child = new NodeChildData(field, executed, name, type, type, field, cardinality, executedWith, null, null);
                executedFieldChildren.add(child);

                if (field.getModifiers().contains(Modifier.PRIVATE)) {
                    child.addError("Field annotated with @%s must be visible for the generated subclass to execute.", types.Executed.asElement().getSimpleName().toString());
                }

                if (cardinality == Cardinality.ONE) {
                    if (ElementUtils.findAnnotationMirror(field, types.Node_Child) == null) {
                        child.addError("Field annotated with @%s must also be annotated with @%s.", types.Executed.asElement().getSimpleName().toString(),
                                        types.Node_Child.asElement().getSimpleName().toString());
                    }
                } else {
                    assert cardinality == Cardinality.MANY;
                    if (ElementUtils.findAnnotationMirror(field, types.Node_Children) == null) {
                        child.addError("Field annotated with @%s must also be annotated with @%s.", types.Executed.asElement().getSimpleName().toString(),
                                        types.Node_Children.asElement().getSimpleName().toString());
                    }
                }
            }
        }

        NodeChildData many = null;
        Set<String> names = new HashSet<>();
        for (NodeChildData child : executedFieldChildren) {
            if (child.needsGeneratedField()) {
                throw new AssertionError("Should not need generated field.");
            }
            if (names.contains(child.getName())) {
                child.addError("Field annotated with @%s has duplicate name '%s'. " +
                                "Executed children must have unique names.", types.Executed.asElement().getSimpleName().toString(), child.getName());
            } else if (many != null) {
                child.addError("Field annotated with @%s is hidden by executed field '%s'. " +
                                "Executed child fields with multiple children hide all following executed child declarations. " +
                                "Reorder or remove this executed child declaration.", types.Executed.asElement().getSimpleName().toString(), many.getName());
            } else if (child.getCardinality().isMany()) {
                many = child;
            }
            names.add(child.getName());
        }

        List<NodeChildData> nodeChildren = new ArrayList<>();
        List<TypeElement> typeHierarchyReversed = new ArrayList<>(typeHierarchy);
        Collections.reverse(typeHierarchyReversed);
        for (TypeElement type : typeHierarchyReversed) {
            AnnotationMirror nodeChildrenMirror = findAnnotationMirror(type, types.NodeChildren);

            TypeMirror nodeClassType = type.getSuperclass();
            if (nodeClassType.getKind() == TypeKind.NONE || !isAssignable(nodeClassType, types.Node)) {
                nodeClassType = null;
            }

            List<AnnotationMirror> children = collectAnnotations(nodeChildrenMirror, "value", type, types.NodeChild);
            int index = 0;
            for (AnnotationMirror childMirror : children) {
                String name = getAnnotationValue(String.class, childMirror, "value");
                if (name.equals("")) {
                    name = "child" + index;
                }

                Cardinality cardinality = Cardinality.ONE;

                TypeMirror childNodeType = inheritType(childMirror, "type", nodeClassType);
                if (childNodeType.getKind() == TypeKind.ARRAY) {
                    cardinality = Cardinality.MANY;
                }

                TypeMirror originalChildType = childNodeType;
                TypeMirror castNodeType = castNodeTypes.get(name);
                if (castNodeType != null) {
                    childNodeType = castNodeType;
                }

                Element getter = findGetter(elements, name, childNodeType);
                AnnotationValue executeWith = getAnnotationValue(childMirror, "executeWith");

                String create = null;
                boolean implicit = (boolean) unboxAnnotationValue(getAnnotationValue(childMirror, "implicit"));
                boolean implicitCreateSpecified = getAnnotationValue(childMirror, "implicitCreate", false) != null;
                if (implicit || implicitCreateSpecified) {
                    create = (String) unboxAnnotationValue(getAnnotationValue(childMirror, "implicitCreate"));
                }

                String uncached = null;
                boolean allowUncached = (boolean) unboxAnnotationValue(getAnnotationValue(childMirror, "allowUncached"));
                boolean uncachedSpecified = getAnnotationValue(childMirror, "uncached", false) != null;
                if (allowUncached || uncachedSpecified) {
                    uncached = (String) unboxAnnotationValue(getAnnotationValue(childMirror, "uncached"));
                }
                NodeChildData nodeChild = new NodeChildData(type, childMirror, name, childNodeType, originalChildType, getter, cardinality, executeWith, create, uncached);

                if (implicitCreateSpecified && implicit) {
                    nodeChild.addError("The attributes 'implicit' and 'implicitCreate' are mutually exclusive. Remove one of the attributes to resolve this.");
                }
                if (uncachedSpecified && allowUncached) {
                    nodeChild.addError("The attributes 'allowUncached' and 'uncached' are mutually exclusive. Remove one of the attributes to resolve this.");
                }

                nodeChildren.add(nodeChild);

                if (nodeChild.getNodeType() == null) {
                    nodeChild.addError("No valid node type could be resolved.");
                }
                if (nodeChild.hasErrors()) {
                    continue;
                }

                index++;
            }
        }

        if (!nodeChildren.isEmpty() && !executedFieldChildren.isEmpty()) {
            node.addError("The use of @%s and @%s at the same time is not supported.", types.NodeChild.asElement().getSimpleName().toString(), types.Executed.asElement().getSimpleName().toString());
            return executedFieldChildren;
        } else if (!executedFieldChildren.isEmpty()) {
            return executedFieldChildren;
        } else {
            List<NodeChildData> filteredChildren = new ArrayList<>();
            Set<String> encounteredNames = new HashSet<>();
            for (int i = nodeChildren.size() - 1; i >= 0; i--) {
                NodeChildData child = nodeChildren.get(i);
                if (!encounteredNames.contains(child.getName())) {
                    filteredChildren.add(0, child);
                    encounteredNames.add(child.getName());
                }
            }

            return filteredChildren;
        }

    }

    private List<NodeExecutionData> parseExecutions(@SuppressWarnings("unused") NodeData node, List<NodeFieldData> fields, List<NodeChildData> children, List<? extends Element> elements) {
        List<ExecutableElement> methods = ElementFilter.methodsIn(elements);
        boolean hasVarArgs = false;
        int maxSignatureSize = 0;
        if (!children.isEmpty()) {
            int lastIndex = children.size() - 1;
            hasVarArgs = children.get(lastIndex).getCardinality() == Cardinality.MANY;
            if (hasVarArgs) {
                maxSignatureSize = lastIndex;
            } else {
                maxSignatureSize = children.size();
            }
        }

        List<NodeFieldData> nonGetterFields = new ArrayList<>();
        for (NodeFieldData field : fields) {
            if (field.getGetter() == null && field.isGenerated()) {
                nonGetterFields.add(field);
            }
        }

        List<TypeMirror> frameTypes = context.getFrameTypes();
        // pre-parse specializations to find signature size
        boolean seenNodeParameter = false;
        for (ExecutableElement method : methods) {
            AnnotationMirror mirror = findAnnotationMirror(method, types.Specialization);
            if (mirror == null) {
                continue;
            }
            int currentArgumentIndex = 0;
            parameter: for (VariableElement var : method.getParameters()) {
                TypeMirror type = var.asType();
                if (currentArgumentIndex == 0) {
                    if (node.isGenerateInline() && typeEquals(type, types.Node)) {
                        seenNodeParameter = true;
                    }

                    // skip optionals
                    for (TypeMirror frameType : frameTypes) {
                        if (typeEquals(type, frameType)) {
                            continue parameter;
                        }
                    }
                }

                if (currentArgumentIndex < nonGetterFields.size()) {
                    for (NodeFieldData field : nonGetterFields) {
                        if (typeEquals(var.asType(), field.getType())) {
                            continue parameter;
                        }
                    }
                }

                for (TypeMirror cachedAnnotation : cachedAnnotations) {
                    if (findAnnotationMirror(var.getAnnotationMirrors(), cachedAnnotation) != null) {
                        continue parameter;
                    }
                }

                currentArgumentIndex++;
            }
            maxSignatureSize = Math.max(maxSignatureSize, currentArgumentIndex);
        }

        /*
         * No specialization uses the Node parameter so we need to artificially increment the max
         * signature count.
         */
        if (node.isGenerateInline() && !seenNodeParameter) {
            maxSignatureSize++;
        }

        List<NodeExecutionData> executions = new ArrayList<>();
        for (int i = 0; i < maxSignatureSize; i++) {
            boolean varArgParameter = false;
            int childIndex = i;
            if (i >= children.size() - 1) {
                if (hasVarArgs) {
                    varArgParameter = hasVarArgs;
                    childIndex = Math.min(i, children.size() - 1);
                } else if (i >= children.size()) {
                    childIndex = -1;
                }
            }
            int varArgsIndex = -1;
            NodeChildData child = null;
            if (childIndex != -1) {
                varArgsIndex = varArgParameter ? Math.abs(childIndex - i) : -1;
                child = children.get(childIndex);
            }
            executions.add(new NodeExecutionData(child, i, varArgsIndex));
        }
        return executions;
    }

    private List<ExecutableTypeData> parseExecutableTypeData(NodeData node, List<? extends Element> elements, int signatureSize, List<TypeMirror> frameTypes, boolean includeFinals) {
        List<ExecutableTypeData> typeData = new ArrayList<>();
        for (ExecutableElement method : ElementFilter.methodsIn(elements)) {
            Set<Modifier> modifiers = method.getModifiers();
            if (modifiers.contains(Modifier.PRIVATE) || modifiers.contains(Modifier.STATIC)) {
                continue;
            }
            if (!includeFinals && modifiers.contains(Modifier.FINAL)) {
                continue;
            }

            if (!method.getSimpleName().toString().startsWith("execute")) {
                continue;
            }
            if (findAnnotationMirror(method, types.Specialization) != null) {
                continue;
            }
            boolean ignoreUnexpected = mode == ParseMode.EXPORTED_MESSAGE;
            ExecutableTypeData executableType = new ExecutableTypeData(node, method, signatureSize, context.getFrameTypes(), ignoreUnexpected);

            if (executableType.getFrameParameter() != null) {
                boolean supportedType = false;
                for (TypeMirror type : frameTypes) {
                    if (isAssignable(type, executableType.getFrameParameter())) {
                        supportedType = true;
                        break;
                    }
                }
                if (!supportedType) {
                    continue;
                }
            }

            typeData.add(executableType);
        }

        namesUnique(typeData);

        if (typeData.isEmpty()) {
            throw new AssertionError("" + node + " " + elements);
        }

        return typeData;
    }

    private static void namesUnique(List<ExecutableTypeData> typeData) {
        List<String> names = new ArrayList<>();
        for (ExecutableTypeData type : typeData) {
            names.add(type.getUniqueName());
        }
        while (renameDuplicateIds(names)) {
            // fix point
        }

        for (int i = 0; i < typeData.size(); i++) {
            typeData.get(i).setUniqueName(names.get(i));
        }
    }

    private void initializeExecutableTypes(NodeData node) {
        List<ExecutableTypeData> allExecutes = node.getExecutableTypes();

        Set<String> inconsistentFrameTypes = new HashSet<>();
        TypeMirror frameType = null;
        for (ExecutableTypeData execute : allExecutes) {

            TypeMirror frame = execute.getFrameParameter();
            TypeMirror resolvedFrameType;
            if (frame != null) {
                resolvedFrameType = frame;
                if (frameType == null) {
                    frameType = resolvedFrameType;
                } else if (!typeEquals(frameType, resolvedFrameType)) {
                    // found inconsistent frame types
                    inconsistentFrameTypes.add(getSimpleName(frameType));
                    inconsistentFrameTypes.add(getSimpleName(resolvedFrameType));
                }
            }
        }
        if (!inconsistentFrameTypes.isEmpty()) {
            // ensure they are sorted somehow
            List<String> inconsistentFrameTypesList = new ArrayList<>(inconsistentFrameTypes);
            Collections.sort(inconsistentFrameTypesList);
            node.addError("Invalid inconsistent frame types %s found for the declared execute methods. The frame type must be identical for all execute methods.", inconsistentFrameTypesList);
        }
        if (frameType == null) {
            frameType = context.getType(void.class);
        }

        node.setFrameType(frameType);

        boolean genericFound = false;
        for (ExecutableTypeData type : node.getExecutableTypes()) {
            if (mode == ParseMode.EXPORTED_MESSAGE || !type.hasUnexpectedValue()) {
                genericFound = true;
                break;
            }
        }

        // no generic executes
        if (!genericFound) {
            node.addError("No accessible and overridable generic execute method found. Generic execute methods usually have the " +
                            "signature 'public abstract {Type} execute(VirtualFrame)'.");
        }

        int nodeChildDeclarations = 0;
        int nodeChildDeclarationsRequired = 0;
        List<NodeExecutionData> executions = node.getChildExecutions();
        for (NodeExecutionData execution : executions) {
            if (execution.getChild() == null) {
                nodeChildDeclarationsRequired = execution.getIndex() + 1;
            } else {
                nodeChildDeclarations++;
            }
        }

        List<String> requireNodeChildDeclarations = new ArrayList<>();
        for (ExecutableTypeData type : allExecutes) {
            if (type.getEvaluatedCount() < nodeChildDeclarationsRequired) {
                requireNodeChildDeclarations.add(createReferenceName(type.getMethod()));
            }
        }

        if (node.isGenerateInline()) {
            if (nodeChildDeclarations <= 0) {
                for (ExecutableTypeData type : allExecutes) {
                    int index;
                    if (type.getFrameParameter() != null) {
                        index = 1;
                    } else {
                        index = 0;
                    }
                    TypeMirror firstParameter;
                    if (index < type.getMethod().getParameters().size()) {
                        firstParameter = type.getMethod().getParameters().get(index).asType();
                    } else {
                        firstParameter = null;
                    }

                    if (firstParameter == null || !typeEquals(types.Node, firstParameter)) {
                        node.addError("Error generating code for @%s: Found non-final execute method without a node parameter %s. " +
                                        "Inlinable nodes must use the %s type as the first parameter after the optional frame for all non-final execute methods. " +
                                        "A valid signature for an inlinable node is execute([VirtualFrame frame, ] Node node, ...).",
                                        getSimpleName(types.GenerateInline),
                                        ElementUtils.getReadableSignature(type.getMethod()),
                                        getSimpleName(types.Node));
                        break;
                    }
                }
            }
        } else {
            if (!requireNodeChildDeclarations.isEmpty()) {
                node.addError("Not enough child node declarations found. Please annotate the node class with additional @NodeChild annotations or remove all execute methods that do not provide all evaluated values. " +
                                "The following execute methods do not provide all evaluated values for the expected signature size %s: %s.", executions.size(), requireNodeChildDeclarations);
            }

            if (nodeChildDeclarations > 0 && executions.size() == node.getMinimalEvaluatedParameters()) {
                for (NodeChildData child : node.getChildren()) {
                    child.addError("Unnecessary @NodeChild declaration. All evaluated child values are provided as parameters in execute methods.");
                }
            }
        }

        TypeMirror runtimeException = context.getType(RuntimeException.class);
        Set<String> allowedCheckedExceptions = null;
        for (ExecutableTypeData type : allExecutes) {
            List<? extends TypeMirror> thrownTypes = type.getMethod().getThrownTypes();
            List<String> checkedTypes = null;
            for (TypeMirror thrownType : thrownTypes) {
                if (type.hasUnexpectedValue()) {
                    continue;
                } else if (isAssignable(thrownType, runtimeException)) {
                    // runtime exceptions don't need to be declared.
                    continue;
                }
                if (checkedTypes == null) {
                    checkedTypes = new ArrayList<>();
                }
                checkedTypes.add(ElementUtils.getQualifiedName(thrownType));
            }
            if (allowedCheckedExceptions == null) {
                if (checkedTypes != null) {
                    allowedCheckedExceptions = new LinkedHashSet<>(checkedTypes);
                }
            } else {
                if (checkedTypes != null) {
                    allowedCheckedExceptions.retainAll(checkedTypes);
                }
            }
            // no further types will be allowed.
            if (allowedCheckedExceptions != null && allowedCheckedExceptions.isEmpty()) {
                break;
            }
        }
        node.setAllowedCheckedExceptions(allowedCheckedExceptions == null ? Collections.emptySet() : allowedCheckedExceptions);
    }

    @SuppressWarnings("unchecked")
    private void initializeChildren(NodeData node) {
        for (NodeChildData child : node.getChildren()) {
            AnnotationValue executeWithValue1 = child.getExecuteWithValue();

            List<AnnotationValue> executeWithValues = resolveAnnotationValue(List.class, executeWithValue1);
            List<NodeExecutionData> executeWith = new ArrayList<>();
            for (AnnotationValue executeWithValue : executeWithValues) {
                String executeWithString = resolveAnnotationValue(String.class, executeWithValue);

                if (child.getName().equals(executeWithString)) {
                    child.addError(executeWithValue1, "The child node '%s' cannot be executed with itself.", executeWithString);
                    continue;
                }
                NodeExecutionData found = null;
                boolean before = true;
                for (NodeExecutionData resolveChild : node.getChildExecutions()) {
                    if (resolveChild.getChild() == child) {
                        before = false;
                        continue;
                    }
                    if (resolveChild.getIndexedName().equals(executeWithString)) {
                        found = resolveChild;
                        break;
                    }
                }

                if (found == null) {
                    child.addError(executeWithValue1, "The child node '%s' cannot be executed with '%s'. The child node was not found.", child.getName(), executeWithString);
                    continue;
                } else if (!before) {
                    child.addError(executeWithValue1, "The child node '%s' cannot be executed with '%s'. The node %s is executed after the current node.", child.getName(), executeWithString,
                                    executeWithString);
                    continue;
                }
                executeWith.add(found);
            }

            child.setExecuteWith(executeWith);
        }

        for (NodeChildData child : node.getChildren()) {
            TypeMirror nodeType = child.getNodeType();
            NodeData fieldNodeData = parseChildNodeData(node, child, fromTypeMirror(nodeType));

            child.setNode(fieldNodeData);
            if (fieldNodeData == null || fieldNodeData.hasErrors()) {
                child.addError("Node type '%s' is invalid or not a subclass of Node.", getQualifiedName(nodeType));
            } else {
                if (child.isImplicit() || child.isAllowUncached()) {
                    DSLExpressionResolver resolver = new DSLExpressionResolver(context, node.getTemplateType(), Collections.emptyList());
                    resolver = importStatics(resolver, node.getNodeType());
                    if (NodeCodeGenerator.isSpecializedNode(nodeType)) {
                        List<CodeExecutableElement> executables = parseNodeFactoryMethods(nodeType);
                        if (executables != null) {
                            resolver = resolver.copy(executables);
                        }
                    }

                    if (child.isImplicit()) {
                        DSLExpression expr = parseCachedExpression(resolver, child, nodeType, child.getImplicitCreate());
                        child.setImplicitCreateExpression(expr);
                    }
                    if (child.isAllowUncached()) {
                        DSLExpression expr = parseCachedExpression(resolver, child, nodeType, child.getUncached());
                        child.setUncachedExpression(expr);
                    }
                }

                List<ExecutableTypeData> foundTypes = child.findGenericExecutableTypes();
                if (foundTypes.isEmpty()) {
                    AnnotationValue executeWithValue = child.getExecuteWithValue();
                    child.addError(executeWithValue, "No generic execute method found with %s evaluated arguments for node type %s and frame types %s. Found: %s", child.getExecuteWith().size(),
                                    getSimpleName(nodeType), getUniqueIdentifiers(createAllowedChildFrameTypes(node)), child.getNodeData().getExecutableTypes(-1));
                }
            }
        }
    }

    private NodeData parseChildNodeData(NodeData parentNode, NodeChildData child, TypeElement originalTemplateType) {
        TypeElement templateType = fromTypeMirror(context.reloadTypeElement(originalTemplateType));

        if (findAnnotationMirror(originalTemplateType, types.GeneratedBy) != null) {
            // generated nodes should not get called again.
            return null;
        }

        if (!isAssignable(templateType.asType(), types.Node)) {
            return null;
        }

        List<TypeElement> lookupTypes = collectSuperClasses(new ArrayList<TypeElement>(), templateType);

        // Declaration order is not required for child nodes.
        List<? extends Element> members;
        if (templateType instanceof CodeTypeElement) {
            members = templateType.getEnclosedElements();
        } else {
            members = processingEnv.getElementUtils().getAllMembers(templateType);
        }
        NodeData node = parseNodeData(templateType, lookupTypes);
        if (node.hasErrors()) {
            return node;
        }
        List<TypeMirror> frameTypes = Collections.emptyList();
        if (parentNode.getFrameType() != null) {
            frameTypes = Arrays.asList(parentNode.getFrameType());
        }
        node.getExecutableTypes().addAll(parseExecutableTypeData(node, members, child.getExecuteWith().size(), frameTypes, true));
        node.setFrameType(parentNode.getFrameType());
        return node;
    }

    private List<TypeMirror> createAllowedChildFrameTypes(NodeData parentNode) {
        List<TypeMirror> allowedFrameTypes = new ArrayList<>();
        for (TypeMirror frameType : context.getFrameTypes()) {
            if (isAssignable(parentNode.getFrameType(), frameType)) {
                allowedFrameTypes.add(frameType);
            }
        }
        return allowedFrameTypes;
    }

    private void initializeSpecializations(DSLExpressionResolver resolver, final NodeData node) {
        if (node.getSpecializations().isEmpty()) {
            return;
        }

        initializeFallback(node);

        resolveReplaces(node);

        initializeExpressions(resolver, node);

        if (node.hasErrors()) {
            return;
        }
        initializeUnroll(node);

        initializeOrder(node);
        initializeReachability(node);
        initializeProbability(node);
        initializeFallbackReachability(node);

        initializeCheckedExceptions(node);
        initializeSpecializationIdsWithMethodNames(node.getSpecializations());
    }

    private static void initializeProbability(NodeData node) {
        /*
         * TODO GR-42193 probabilities should be provided by the user.
         */
        List<SpecializationData> specializations = node.getReachableSpecializations();
        int count = specializations.size();
        double sum = 0;
        for (int i = 0; i < count; i++) {
            SpecializationData s = specializations.get(i);

            // bonus factor degrades linearly with each specialization
            // sum of all bonus factors is 1.0d
            double bonus = (count - i) / ((count / 2d) * (1d + count));

            // we do not know much about specialization activation without profiling
            // this is a rough heuristic to favor specializations that are declared first.
            // every specialization minimally gets a 10% share in the total probability
            // The rest of the 90% is distributed with the bonus factor that already accounts for
            // count.
            double probability = (0.10d / count) + (bonus * 0.90d);
            s.setLocalActivationProbability(probability);
            sum += probability;
        }

        if (Math.abs(1.0 - sum) > 0.000001d) { // sum != 1.0
            throw new AssertionError("Activation probability must sum up to 1.0 but was " + sum);
        }
    }

    private void initializeUnroll(NodeData node) {
        List<SpecializationData> newSpecializations = null;
        List<SpecializationData> specializations = node.getSpecializations();
        for (int index = 0; index < specializations.size(); index++) {
            SpecializationData specialization = specializations.get(index);
            if (specialization.getMethod() == null) {
                if (newSpecializations != null) {
                    newSpecializations.add(specialization);
                }
                continue;
            }

            Integer unrollCount = ElementUtils.getAnnotationValue(Integer.class, specialization.getMarkerAnnotation(), "unroll");
            if (unrollCount == null) {
                unrollCount = 0;
            }

            if (specialization.isUncachedSpecialization()) {
                unrollCount = 0;
            }

            if (unrollCount > 0) {
                specialization.setUnroll(unrollCount);
            }

            // to future me or maintainer: let us be reasonable and not increase this limit.
            AnnotationValue unrollAnnotationValue = ElementUtils.getAnnotationValue(specialization.getMarkerAnnotation(), "unroll");
            if (unrollCount > 8 || unrollCount < 0) {
                node.addError(unrollAnnotationValue,
                                "The maximum specialization instance unroll count is 8. The number is limited to avoid code explosion. Reduce the unroll limit to resolve this.");
            }

            if (unrollCount <= 0) {
                if (newSpecializations != null) {
                    newSpecializations.add(specialization);
                }
            } else {
                int maxInstances = specialization.getMaximumNumberOfInstances();
                if (maxInstances <= 1) {
                    specialization.addError(unrollAnnotationValue, "A specialization that cannot have multiple instances cannot be unrolled. Remove the unroll specification to resolve this.");
                }

                if (maxInstances < unrollCount) {
                    specialization.addError(unrollAnnotationValue,
                                    "The maximum number of instances for this specialization is %s. But there were %s instances unrolled. Set the unrolled index to %s to resolve this.",
                                    maxInstances, unrollCount, maxInstances);
                }

                if (newSpecializations == null) {
                    newSpecializations = new ArrayList<>();
                    newSpecializations.addAll(specializations.subList(0, index));
                }

                for (int unrollIndex = 0; unrollIndex < unrollCount; unrollIndex++) {
                    SpecializationData unrolled = specialization.copy();
                    unrolled.setUnrollIndex(unrollIndex);
                    if (maxInstances > unrollCount) {
                        DSLExpression guard = new Binary("<", new IntLiteral(String.valueOf(unrollIndex)), unrolled.getLimitExpression());
                        unrolled.getGuards().add(new GuardExpression(specialization, guard));
                    }
                    unrolled.setLimitExpression(new IntLiteral("1"));

                    newSpecializations.add(unrolled);
                }

                if (maxInstances > unrollCount) {
                    // we need to keep the generic specialization
                    newSpecializations.add(specialization);
                }
            }
        }
        if (newSpecializations != null) {
            node.getSpecializations().clear();
            node.getSpecializations().addAll(newSpecializations);
            resolveReplaces(node);
        }
    }

    private void initializeCheckedExceptions(NodeData node) {

        for (SpecializationData specialization : node.getSpecializations()) {
            TypeMirror runtimeException = context.getType(RuntimeException.class);
            Set<String> exceptionTypeNames = getExceptionTypes(specialization.getMethod(), runtimeException);

            for (GuardExpression guard : specialization.getGuards()) {
                for (ExecutableElement executableElement : guard.getExpression().findBoundExecutableElements()) {
                    exceptionTypeNames.addAll(getExceptionTypes(executableElement, runtimeException));
                }
            }

            for (CacheExpression cache : specialization.getCaches()) {
                if (cache.getDefaultExpression() != null) {
                    for (ExecutableElement executableElement : cache.getDefaultExpression().findBoundExecutableElements()) {
                        exceptionTypeNames.addAll(getExceptionTypes(executableElement, runtimeException));
                    }
                }
                if (cache.getUncachedExpression() != null) {
                    for (ExecutableElement executableElement : cache.getUncachedExpression().findBoundExecutableElements()) {
                        exceptionTypeNames.addAll(getExceptionTypes(executableElement, runtimeException));
                    }
                }
            }

            Set<String> allowedCheckedExceptions = new LinkedHashSet<>(node.getAllowedCheckedExceptions());
            for (SpecializationThrowsData t : specialization.getExceptions()) {
                allowedCheckedExceptions.add(getQualifiedName(t.getJavaClass()));
            }

            exceptionTypeNames.removeAll(allowedCheckedExceptions);
            if (!exceptionTypeNames.isEmpty()) {
                specialization.addError(
                                "Specialization guard method or cache initializer declares an undeclared checked exception %s. " +
                                                "Only checked exceptions are allowed that were declared in the execute signature. Allowed exceptions are: %s.",
                                exceptionTypeNames, allowedCheckedExceptions);
            }
        }
    }

    private static Set<String> getExceptionTypes(ExecutableElement method, TypeMirror runtimeException) {
        if (method == null) {
            return Collections.emptySet();
        }
        return method.getThrownTypes().stream().filter((t) -> !isAssignable(t, runtimeException)).map(ElementUtils::getQualifiedName).collect(Collectors.toCollection(LinkedHashSet::new));
    }

    private static void initializeOrder(NodeData node) {
        List<SpecializationData> specializations = node.getSpecializations();
        Collections.sort(specializations);

        for (SpecializationData specialization : specializations) {
            String searchName = specialization.getInsertBeforeName();
            if (searchName == null || specialization.getMethod() == null) {
                continue;
            }
            List<SpecializationData> found = lookupSpecialization(node, searchName);
            if (found.isEmpty() || found.get(0).getMethod() == null) {
                AnnotationValue value = getAnnotationValue(specialization.getMarkerAnnotation(), "insertBefore");
                specialization.addError(value, "The referenced specialization '%s' could not be found.", searchName);
                continue;
            }
            SpecializationData first = found.iterator().next();

            ExecutableElement currentMethod = specialization.getMethod();
            ExecutableElement insertBeforeMethod = first.getMethod();

            TypeMirror currentEnclosedType = currentMethod.getEnclosingElement().asType();
            TypeMirror insertBeforeEnclosedType = insertBeforeMethod.getEnclosingElement().asType();

            if (typeEquals(currentEnclosedType, insertBeforeEnclosedType) || !isSubtype(currentEnclosedType, insertBeforeEnclosedType)) {
                AnnotationValue value = getAnnotationValue(specialization.getMarkerAnnotation(), "insertBefore");
                specialization.addError(value, "Specializations can only be inserted before specializations in superclasses.", searchName);
                continue;
            }

            specialization.setInsertBefore(first);
        }

        for (int i = 0; i < specializations.size(); i++) {
            SpecializationData specialization = specializations.get(i);
            SpecializationData insertBefore = specialization.getInsertBefore();
            if (insertBefore != null) {
                int insertIndex = specializations.indexOf(insertBefore);
                if (insertIndex < i) {
                    specializations.remove(i);
                    specializations.add(insertIndex, specialization);
                }
            }
        }

        for (int i = 0; i < specializations.size(); i++) {
            specializations.get(i).setIndex(i);
        }
    }

    private void resolveReplaces(NodeData node) {
        for (SpecializationData specialization : node.getSpecializations()) {
            specialization.setReplaces(new LinkedHashSet<>());
        }

        for (SpecializationData specialization : node.getSpecializations()) {
            Set<SpecializationData> resolvedReplaces = specialization.getReplaces();
            Set<String> includeNames = specialization.getReplacesNames();
            if (includeNames != null) {
                for (String includeName : includeNames) {
                    // TODO GR-38632 reduce complexity of this lookup.
                    List<SpecializationData> foundSpecializations = lookupSpecialization(node, includeName);

                    AnnotationValue value = getAnnotationValue(specialization.getMarkerAnnotation(), "replaces");
                    if (foundSpecializations.isEmpty()) {
                        specialization.addError(value, "The referenced specialization '%s' could not be found.", includeName);
                    } else {
                        resolvedReplaces.addAll(foundSpecializations);
                        for (SpecializationData foundSpecialization : foundSpecializations) {
                            if (foundSpecialization.compareTo(specialization) > 0) {
                                specialization.addError(value, "The replaced specialization '%s' must be declared before the replacing specialization.", includeName);
                            }
                        }
                    }
                }
            }
            if (specialization.getUncachedSpecialization() != null) {
                specialization.getUncachedSpecialization().getReplaces().add(specialization);
            }
        }

        for (SpecializationData specialization : node.getSpecializations()) {
            if (specialization.getReplaces().isEmpty()) {
                continue;
            }

            for (SpecializationData replaced : specialization.getReplaces()) {
                replaced.setReplaced(true);
            }

            // transitively resolve includes
            Set<SpecializationData> foundSpecializations = new LinkedHashSet<>();
            collectIncludes(specialization, foundSpecializations, new HashSet<SpecializationData>());
            specialization.getReplaces().addAll(foundSpecializations);
        }

        // compute replaced by
        List<SpecializationData> specializations = node.getSpecializations();
        for (SpecializationData cur : specializations) {
            cur.setReplacedBy(new LinkedHashSet<>());
        }

        for (SpecializationData cur : specializations) {
            for (SpecializationData contained : cur.getReplaces()) {
                if (contained != cur) {
                    contained.getReplacedBy().add(cur);
                }
            }
        }
    }

    private static List<SpecializationData> lookupSpecialization(NodeData node, String includeName) {
        List<SpecializationData> specializations = new ArrayList<>();
        for (SpecializationData searchSpecialization : node.getSpecializations()) {
            if (searchSpecialization.getMethodName().equals(includeName)) {
                specializations.add(searchSpecialization);
            }
        }
        return specializations;
    }

    private void collectIncludes(SpecializationData specialization, Set<SpecializationData> found, Set<SpecializationData> visited) {
        if (visited.contains(specialization)) {
            // circle found
            specialization.addError("Circular replaced specialization '%s' found.", specialization.createReferenceName());
            return;
        }
        visited.add(specialization);

        for (SpecializationData included : specialization.getReplaces()) {
            collectIncludes(included, found, new HashSet<>(visited));
            found.add(included);
        }
    }

    private static void initializeReachability(final NodeData node) {
        List<SpecializationData> specializations = node.getSpecializations();
        for (int i = specializations.size() - 1; i >= 0; i--) {
            SpecializationData current = specializations.get(i);
            List<SpecializationData> shadowedBy = null;
            for (int j = i - 1; j >= 0; j--) {
                SpecializationData prev = specializations.get(j);
                if (!current.isReachableAfter(prev)) {
                    if (shadowedBy == null) {
                        shadowedBy = new ArrayList<>();
                    }
                    shadowedBy.add(prev);
                }
            }

            if (shadowedBy != null) {
                StringBuilder name = new StringBuilder();
                String sep = "";
                for (SpecializationData shadowSpecialization : shadowedBy) {
                    name.append(sep);
                    name.append(shadowSpecialization.createReferenceName());
                    sep = ", ";
                }
                current.addError("%s is not reachable. It is shadowed by %s.", current.isFallback() ? "Generic" : "Specialization", name);
            }
            current.setReachable(shadowedBy == null);
        }

        // reachability is no longer changing.
        node.setReachableSpecializations(node.getReachableSpecializations());
    }

    public static void removeFastPathSpecializations(NodeData node, Map<CacheExpression, String> sharing) {
        List<SpecializationData> specializations = node.getSpecializations();
        List<SpecializationData> toRemove = new ArrayList<>();
        for (SpecializationData cur : specializations) {
            if (cur.getReplaces() != null) {
                for (SpecializationData contained : cur.getReplaces()) {
                    if (contained != cur && contained.getUncachedSpecialization() != cur) {
                        toRemove.add(contained);

                        for (CacheExpression cache : contained.getCaches()) {
                            sharing.remove(cache);
                        }
                    }
                }
            }
        }

        // group sharing by key
        Map<String, List<CacheExpression>> newCaches = new HashMap<>();
        for (Entry<CacheExpression, String> entry : sharing.entrySet()) {
            newCaches.computeIfAbsent(entry.getValue(), (s) -> new ArrayList<>()).add(entry.getKey());
        }

        // remove sharing with a single shared cache
        for (Entry<String, List<CacheExpression>> entry : newCaches.entrySet()) {
            if (entry.getValue().size() <= 1) {
                for (CacheExpression cache : entry.getValue()) {
                    sharing.remove(cache);
<<<<<<< HEAD
                }
            }
        }

        // clear sharing info in cache to be consistent in node generation
        for (SpecializationData specialization : specializations) {
            for (CacheExpression cache : specialization.getCaches()) {
                if (cache.getSharedGroup() != null && !sharing.containsKey(cache)) {
                    cache.clearSharing();
                }
            }
        }

=======
                }
            }
        }

        // clear sharing info in cache to be consistent in node generation
        for (SpecializationData specialization : specializations) {
            for (CacheExpression cache : specialization.getCaches()) {
                if (cache.getSharedGroup() != null && !sharing.containsKey(cache)) {
                    cache.clearSharing();
                }
            }
        }

>>>>>>> 85dfa565
        specializations.removeAll(toRemove);
        node.getReachableSpecializations().removeAll(toRemove);

    }

    private static void initializeSpecializationIdsWithMethodNames(List<SpecializationData> specializations) {
        List<String> signatures = new ArrayList<>();
        for (SpecializationData specialization : specializations) {
            if (specialization.isFallback()) {
                signatures.add("Fallback");
            } else {
                String name = specialization.getMethodName();

                // hack for name clashes with BaseNode.
                if (name.equalsIgnoreCase("base")) {
                    name = name + "0";
                } else if (name.startsWith("do")) {
                    String filteredDo = name.substring(2, name.length());
                    if (!filteredDo.isEmpty() && Character.isJavaIdentifierStart(filteredDo.charAt(0))) {
                        name = filteredDo;
                    }
                }
                signatures.add(firstLetterUpperCase(name));
            }
        }

        while (renameDuplicateIds(signatures)) {
            // fix point
        }

        for (int i = 0; i < specializations.size(); i++) {
            specializations.get(i).setId(signatures.get(i));
        }
    }

    private static boolean renameDuplicateIds(List<String> signatures) {
        boolean changed = false;
        Map<String, Integer> counts = new HashMap<>();
        for (String s1 : signatures) {
            Integer count = counts.get(s1.toLowerCase());
            if (count == null) {
                count = 0;
            }
            count++;
            counts.put(s1.toLowerCase(), count);
        }

        for (String s : counts.keySet()) {
            int count = counts.get(s);
            if (count > 1) {
                changed = true;
                int number = 0;
                for (ListIterator<String> iterator = signatures.listIterator(); iterator.hasNext();) {
                    String s2 = iterator.next();
                    if (s.equalsIgnoreCase(s2)) {
                        iterator.set(s2 + number);
                        number++;
                    }
                }
            }
        }
        return changed;
    }

    private void initializeExpressions(DSLExpressionResolver originalResolver, NodeData node) {
        // the number of specializations might grow while expressions are initialized.
        List<SpecializationData> specializations = node.getSpecializations();
        int originalSize = specializations.size();
        int i = 0;
        while (i < specializations.size()) {
            SpecializationData specialization = specializations.get(i);
            if (specialization.getMethod() == null || specialization.hasErrors()) {
                i++;
                continue;
            }

            List<Element> specializationMembers = new ArrayList<>();
            for (Parameter p : specialization.getParameters()) {
                specializationMembers.add(p.getVariableElement());
            }
            DSLExpressionResolver resolver = originalResolver.copy(specializationMembers);
            SpecializationData uncached = initializeCaches(specialization, resolver);
            initializeGuards(specialization, resolver);
            initializeLimit(specialization, resolver, false);
            initializeAssumptions(specialization, resolver);

            if (uncached != null) {
                specializations.add(++i, uncached);
                initializeGuards(uncached, resolver);
                initializeLimit(uncached, resolver, true);
                initializeAssumptions(uncached, resolver);
            }
            i++;
        }

        if (originalSize != specializations.size()) {
            resolveReplaces(node);
        }

    }

    private void initializeAssumptions(SpecializationData specialization, DSLExpressionResolver resolver) {
        final DeclaredType assumptionType = types.Assumption;
        final TypeMirror assumptionArrayType = new ArrayCodeTypeMirror(assumptionType);
        final List<String> assumptionDefinitions = getAnnotationValueList(String.class, specialization.getMarkerAnnotation(), "assumptions");
        List<AssumptionExpression> assumptionExpressions = new ArrayList<>();
        int assumptionId = 0;
        for (String assumption : assumptionDefinitions) {
            DSLExpression expression = DSLExpression.parseAndResolve(resolver, specialization, "assumptions", assumption);
            if (expression == null) {
                // failed to parse
                continue;
            }
            AssumptionExpression assumptionExpression = new AssumptionExpression(specialization, expression, "assumption" + assumptionId);
            if (!isAssignable(expression.getResolvedType(), assumptionType) && !isAssignable(expression.getResolvedType(), assumptionArrayType)) {
                assumptionExpression.addError("Incompatible return type %s. Assumptions must be assignable to %s or %s.", getSimpleName(expression.getResolvedType()),
                                getSimpleName(assumptionType), getSimpleName(assumptionArrayType));
            }
            if (specialization.isDynamicParameterBound(expression, true)) {
                specialization.addError("Assumption expressions must not bind dynamic parameter values.");
            }
            assumptionExpressions.add(assumptionExpression);
            assumptionId++;
        }
        specialization.setAssumptionExpressions(assumptionExpressions);
    }

    private void initializeLimit(SpecializationData specialization, DSLExpressionResolver resolver, boolean uncached) {
        AnnotationValue annotationValue = getAnnotationValue(specialization.getMessageAnnotation(), "limit", false);

        String limitValue;
        if (annotationValue == null) {
            limitValue = "3";
        } else {
            limitValue = (String) annotationValue.getValue();
        }

        if (!uncached && annotationValue != null && !specialization.hasMultipleInstances()) {
            if (!specialization.hasErrors()) {
                specialization.addSuppressableWarning(TruffleSuppressedWarnings.UNUSED, annotationValue,
                                "The limit expression has no effect. Multiple specialization instantiations are impossible for this specialization.");
            }
            return;
        }

        TypeMirror expectedType = context.getType(int.class);
        DSLExpression expression = DSLExpression.parseAndResolve(resolver, specialization, "limit", limitValue);
        if (expression != null) {
            if (!typeEquals(expression.getResolvedType(), expectedType)) {
                specialization.addError(annotationValue, "Incompatible return type %s. Limit expressions must return %s.", getSimpleName(expression.getResolvedType()),
                                getSimpleName(expectedType));
            }
            if (specialization.isDynamicParameterBound(expression, true)) {
                specialization.addError(annotationValue, "Limit expressions must not bind dynamic parameter values.");
            }
        }
        specialization.setLimitExpression(expression);
    }

    private SpecializationData initializeCaches(SpecializationData specialization, DSLExpressionResolver resolver) {
        List<CacheExpression> caches = new ArrayList<>();
        List<CacheExpression> cachedLibraries = new ArrayList<>();

        Parameter[] parameters = specialization.getParameters().toArray(new Parameter[0]);
        parameters: for (Parameter parameter : parameters) {
            if (!parameter.getSpecification().isCached()) {
                continue;
            }
            AnnotationMirror foundCached = null;
            for (TypeMirror cachedAnnotation : cachedAnnotations) {
                AnnotationMirror found = ElementUtils.findAnnotationMirror(parameter.getVariableElement().getAnnotationMirrors(), cachedAnnotation);
                if (found == null) {
                    continue;
                }
                if (foundCached == null) {
                    foundCached = found;
                } else {
                    StringBuilder b = new StringBuilder();
                    String sep = "";
                    for (TypeMirror stringCachedAnnotation : cachedAnnotations) {
                        b.append(sep);
                        b.append("@");
                        b.append(ElementUtils.getSimpleName(stringCachedAnnotation));
                        sep = ", ";
                    }
                    specialization.addError(parameter.getVariableElement(), "The following annotations are mutually exclusive for a parameter: %s.", b.toString());
                    continue parameters;
                }
            }
            if (foundCached == null) {
                continue;
            }

            CacheExpression cache = new CacheExpression(parameter, foundCached);
            caches.add(cache);

            if (cache.isCached()) {
                boolean weakReference = getAnnotationValue(Boolean.class, foundCached, "weak");
                if (weakReference) {
                    if (ElementUtils.isPrimitive(cache.getParameter().getType())) {
                        cache.addError("Cached parameters with primitive types cannot be weak. Set weak to false to resolve this.");
                    }

                    parseCached(cache, specialization, resolver, parameter);
                    if (cache.hasErrors()) {
                        continue;
                    }

                    DSLExpression sourceExpression = cache.getDefaultExpression();

                    String weakName = "weak" + ElementUtils.firstLetterUpperCase(parameter.getLocalName()) + "Gen_";
                    TypeMirror weakType = new CodeTypeMirror.DeclaredCodeTypeMirror(context.getTypeElement(types.TruffleWeakReference), Arrays.asList(cache.getParameter().getType()));
                    CodeVariableElement weakVariable = new CodeVariableElement(weakType, weakName);
                    weakVariable.setEnclosingElement(specialization.getMethod());
                    Parameter weakParameter = new Parameter(parameter, weakVariable);

                    DSLExpression newWeakReference = new DSLExpression.Call(null, "new", Arrays.asList(sourceExpression));
                    newWeakReference.setResolvedTargetType(weakType);
                    resolveCachedExpression(resolver, cache, weakType, cache.getParameter().getType(), newWeakReference, null);

                    CacheExpression weakCache = new CacheExpression(weakParameter, foundCached);
                    weakCache.setDefaultExpression(newWeakReference);
                    weakCache.setUncachedExpression(newWeakReference);
                    weakCache.setWeakReference(true);
                    weakCache.setNeverDefault(true);

                    caches.add(0, weakCache);

                    DSLExpressionResolver weakResolver = resolver.copy(Arrays.asList());
                    weakResolver.addVariable(weakName, weakVariable);
                    specialization.addParameter(weakParameter);

                    DSLExpression parsedDefaultExpression = parseCachedExpression(weakResolver, cache, parameter.getType(), weakName + ".get()");
                    cache.setDefaultExpression(parsedDefaultExpression);
                    cache.setUncachedExpression(sourceExpression);
                    cache.setAlwaysInitialized(true);
                    cache.setWeakReferenceGet(true);

                } else {
                    parseCached(cache, specialization, resolver, parameter);
                }

                if (this.mode == ParseMode.DEFAULT && cache.isThisExpression()) {
                    cache.addError("Cannot use 'this' with @%s use @%s instead.",
                                    getSimpleName(types.Cached),
                                    getSimpleName(types.Bind));
                }

            } else if (cache.isCachedLibrary()) {
                String expression = cache.getCachedLibraryExpression();
                String limit = cache.getCachedLibraryLimit();
                if (expression == null) {
                    // its cached dispatch version treat it as normal cached
                    if (limit == null) {
                        cache.addError("A specialized value expression or limit must be specified for @%s. " +
                                        "Use @%s(\"value\") for a specialized or " +
                                        "@%s(limit=\"\") for a dispatched library. " +
                                        "See the javadoc of @%s for further details.",
                                        getSimpleName(types.CachedLibrary),
                                        getSimpleName(types.CachedLibrary),
                                        getSimpleName(types.CachedLibrary),
                                        getSimpleName(types.CachedLibrary));
                        continue;
                    }
                    DSLExpression limitExpression = parseCachedExpression(resolver, cache, context.getType(int.class), limit);
                    if (limitExpression == null) {
                        continue;
                    }
                    TypeMirror libraryType = types.Library;
                    DSLExpressionResolver cachedResolver = importStatics(resolver, types.LibraryFactory);
                    TypeMirror usedLibraryType = parameter.getType();

                    DSLExpression resolveCall = new DSLExpression.Call(null, "resolve", Arrays.asList(new DSLExpression.ClassLiteral(usedLibraryType)));
                    DSLExpression defaultExpression = new DSLExpression.Call(resolveCall, "createDispatched", Arrays.asList(limitExpression));
                    DSLExpression uncachedExpression = new DSLExpression.Call(resolveCall, "getUncached", Arrays.asList());

                    cache.setDefaultExpression(resolveCachedExpression(cachedResolver, cache, libraryType, null, defaultExpression, null));
                    cache.setUncachedExpression(resolveCachedExpression(cachedResolver, cache, libraryType, null, uncachedExpression, null));
                } else {
                    if (limit != null) {
                        cache.addError("The limit and specialized value expression cannot be specified at the same time. They are mutually exclusive.");
                        continue parameters;
                    }
                    cachedLibraries.add(cache);
                }
                cache.setNeverDefault(true);
            } else if (cache.isBind()) {
                AnnotationMirror dynamic = cache.getMessageAnnotation();
                String expression = ElementUtils.getAnnotationValue(String.class, dynamic, "value", false);
                if (mode == ParseMode.EXPORTED_MESSAGE && cache.isBind() && expression.trim().equals("this") && typeEquals(cache.getParameter().getType(), types.Node)) {
                    Iterator<Parameter> firstParameter = specialization.getSignatureParameters().iterator();
                    if (firstParameter.hasNext() && firstParameter.next().getVariableElement().getSimpleName().toString().equals("this")) {
                        cache.addError("Variable 'this' is reserved for library receiver values in methods annotated with @%s. " +
                                        "If the intention was to access the encapsulting Node for inlined nodes or profiles, you may use '%s' as expression instead.",
                                        getSimpleName(types.ExportMessage),
                                        NodeParser.NODE_KEYWORD);
                    }
                }

                if (!cache.hasErrors()) {
                    DSLExpression parsedExpression = parseCachedExpression(resolver, cache, parameter.getType(), expression);
                    cache.setDefaultExpression(parsedExpression);
                    cache.setUncachedExpression(parsedExpression);
                    cache.setAlwaysInitialized(true);
                }
            }
        }
        specialization.setCaches(caches);

        SpecializationData uncachedSpecialization = null;
        if (!cachedLibraries.isEmpty()) {
            uncachedSpecialization = parseCachedLibraries(specialization, resolver, cachedLibraries);
        }

        if (specialization.hasErrors()) {
            return null;
        }

        // verify that cache expressions are bound in the correct order.
        for (int i = 0; i < caches.size(); i++) {
            CacheExpression currentExpression = caches.get(i);
            Set<VariableElement> boundVariables = new HashSet<>();
            if (currentExpression.getDefaultExpression() != null) {
                boundVariables.addAll(currentExpression.getDefaultExpression().findBoundVariableElements());
            }
            if (currentExpression.getUncachedExpression() != null) {
                boundVariables.addAll(currentExpression.getUncachedExpression().findBoundVariableElements());
            }
            for (int j = i + 1; j < caches.size(); j++) {
                CacheExpression boundExpression = caches.get(j);
                if (boundVariables.contains(boundExpression.getParameter().getVariableElement())) {
                    currentExpression.addError("The initializer expression of parameter '%s' binds uninitialized parameter '%s. Reorder the parameters to resolve the problem.",
                                    currentExpression.getParameter().getLocalName(), boundExpression.getParameter().getLocalName());
                    break;
                }
            }
        }
        return uncachedSpecialization;
    }

    public static TypeMirror findContextTypeFromLanguage(TypeMirror languageType) {
        TypeElement languageTypeElement = ElementUtils.fromTypeMirror(languageType);
        TypeMirror superType = languageTypeElement.getSuperclass();
        ProcessorContext context = ProcessorContext.getInstance();
        while (languageTypeElement != null) {
            superType = languageTypeElement.getSuperclass();
            languageTypeElement = ElementUtils.fromTypeMirror(superType);
            if (ElementUtils.elementEquals(context.getTypeElement(context.getTypes().TruffleLanguage), languageTypeElement)) {
                return getFirstTypeArgument(superType);
            }
        }
        return null;
    }

    private static TypeMirror getFirstTypeArgument(TypeMirror languageType) {
        for (TypeMirror currentTypeArgument : ((DeclaredType) languageType).getTypeArguments()) {
            return currentTypeArgument;
        }
        return null;
    }

    private SpecializationData parseCachedLibraries(SpecializationData specialization, DSLExpressionResolver resolver, List<CacheExpression> libraries) {
        SpecializationData uncachedSpecialization = null;
        List<CacheExpression> uncachedLibraries = null;
        /*
         * No uncached specialization needed if there is a specialization that is strictly more
         * generic than this one.
         */
        if (!specialization.isReplaced()) {
            uncachedSpecialization = specialization.copy();
            uncachedLibraries = new ArrayList<>();

            List<CacheExpression> caches = uncachedSpecialization.getCaches();
            for (int i = 0; i < caches.size(); i++) {
                CacheExpression expression = caches.get(i);
                if (expression.getCachedLibraryExpression() != null) {
                    expression = expression.copy();
                    caches.set(i, expression);
                    uncachedLibraries.add(expression);
                }
            }
            specialization.setUncachedSpecialization(uncachedSpecialization);
        }

        if (uncachedLibraries != null && uncachedLibraries.size() != libraries.size()) {
            throw new AssertionError("Unexpected number of uncached libraries.");
        }

        boolean seenDynamicParameterBound = false;

        for (int i = 0; i < libraries.size(); i++) {
            CacheExpression cachedLibrary = libraries.get(i);
            CacheExpression uncachedLibrary = uncachedLibraries != null ? uncachedLibraries.get(i) : null;

            TypeMirror parameterType = cachedLibrary.getParameter().getType();
            TypeElement type = ElementUtils.fromTypeMirror(parameterType);
            if (type == null) {
                cachedLibrary.addError("Invalid library type %s. Must be a declared type.", getSimpleName(parameterType));
                continue;
            }
            if (!ElementUtils.isAssignable(parameterType, types.Library)) {
                cachedLibrary.addError("Invalid library type %s. Library is not a subclass of %s.", getSimpleName(parameterType), types.Library.asElement().getSimpleName().toString());
                continue;
            }

            if (ElementUtils.findAnnotationMirror(cachedLibrary.getParameter().getVariableElement(), types.Cached_Shared) != null) {
                cachedLibrary.addError("Specialized cached libraries cannot be shared yet.");
                continue;
            }

            LibraryData parsedLibrary = context.parseIfAbsent(type, LibraryParser.class, (t) -> new LibraryParser().parse(t));
            if (parsedLibrary == null || parsedLibrary.hasErrors()) {
                cachedLibrary.addError("Library '%s' has errors. Please resolve them first.", getSimpleName(parameterType));
                continue;
            }

            cachedLibrary.setCachedLibrary(parsedLibrary);
            if (uncachedLibrary != null) {
                uncachedLibrary.setCachedLibrary(parsedLibrary);
            }

            String expression = cachedLibrary.getCachedLibraryExpression();
            DSLExpression receiverExpression = parseCachedExpression(resolver, cachedLibrary, parsedLibrary.getSignatureReceiverType(), expression);
            if (receiverExpression == null) {
                continue;
            }
            DSLExpression substituteCachedExpression = null;
            DSLExpression substituteUncachedExpression = null;
            boolean supportsMerge = false;
            // try substitutions
            if (mode == ParseMode.EXPORTED_MESSAGE) {
                Parameter receiverParameter = specialization.findParameterOrDie(specialization.getNode().getChildExecutions().get(0));
                if (receiverExpression instanceof DSLExpression.Variable) {
                    DSLExpression.Variable variable = (DSLExpression.Variable) receiverExpression;
                    if (variable.getReceiver() == null) {
                        VariableElement resolvedVariable = variable.getResolvedVariable();
                        if (ElementUtils.variableEquals(resolvedVariable, receiverParameter.getVariableElement())) {
                            // found a cached library that refers to a library with the same
                            // receiver
                            if (typeEquals(type.asType(), exportLibraryType)) {
                                DSLExpression.Variable nodeReceiver = new DSLExpression.Variable(null, "this");
                                nodeReceiver.setResolvedTargetType(exportLibraryType);
                                nodeReceiver.setResolvedVariable(new CodeVariableElement(exportLibraryType, "this"));
                                if (substituteThisToParent) {
                                    DSLExpression.Call call = new DSLExpression.Call(nodeReceiver, "getParent", Collections.emptyList());
                                    call.setResolvedMethod(ElementUtils.findMethod(types.Node, "getParent"));
                                    call.setResolvedTargetType(context.getType(Object.class));
                                    substituteCachedExpression = new DSLExpression.Cast(call, exportLibraryType);
                                } else {
                                    substituteCachedExpression = nodeReceiver;
                                }
                            }
                        }
                    }
                }
                if (substituteCachedExpression == null && supportsLibraryMerge(receiverExpression, receiverParameter.getVariableElement())) {
                    substituteCachedExpression = receiverExpression;
                    supportsMerge = true;
                    cachedLibrary.setMergedLibrary(true);
                }
            }

            if (substituteCachedExpression != null) {
                if (substituteUncachedExpression == null) {
                    substituteUncachedExpression = substituteCachedExpression;
                }
                cachedLibrary.setDefaultExpression(substituteCachedExpression);
                cachedLibrary.setUncachedExpression(substituteUncachedExpression);
                cachedLibrary.setAlwaysInitialized(true);

                if (uncachedLibrary != null) {
                    uncachedLibrary.setDefaultExpression(substituteUncachedExpression);
                    uncachedLibrary.setUncachedExpression(substituteUncachedExpression);
                    uncachedLibrary.setMergedLibrary(supportsMerge);
                    uncachedLibrary.setAlwaysInitialized(true);
                }

            } else {
                seenDynamicParameterBound |= specialization.isDynamicParameterBound(receiverExpression, true);
                cachedLibrary.setDefaultExpression(receiverExpression);

                String receiverName = cachedLibrary.getParameter().getVariableElement().getSimpleName().toString();
                DSLExpression acceptGuard = new DSLExpression.Call(new DSLExpression.Variable(null, receiverName), "accepts",
                                Arrays.asList(receiverExpression));
                acceptGuard = resolveCachedExpression(resolver, cachedLibrary, context.getType(boolean.class), null, acceptGuard, expression);
                if (acceptGuard != null) {
                    GuardExpression guard = new GuardExpression(specialization, acceptGuard);
                    guard.setLibraryAcceptsGuard(true);
                    specialization.getGuards().add(guard);
                }
                TypeMirror libraryType = types.Library;

                TypeMirror usedLibraryType = parameterType;
                DSLExpression resolveCall = new DSLExpression.Call(null, "resolve", Arrays.asList(new DSLExpression.ClassLiteral(usedLibraryType)));
                DSLExpressionResolver cachedResolver = importStatics(resolver, types.LibraryFactory);

                DSLExpression defaultExpression = new DSLExpression.Call(resolveCall, "create",
                                Arrays.asList(receiverExpression));
                defaultExpression = resolveCachedExpression(cachedResolver, cachedLibrary, libraryType, null, defaultExpression, expression);
                cachedLibrary.setDefaultExpression(defaultExpression);

                DSLExpression uncachedExpression = new DSLExpression.Call(resolveCall, "getUncached",
                                Arrays.asList(receiverExpression));
                cachedLibrary.setUncachedExpression(uncachedExpression);

                uncachedExpression = resolveCachedExpression(cachedResolver, cachedLibrary, libraryType, null, uncachedExpression, expression);

                if (uncachedLibrary != null) {
                    uncachedLibrary.setDefaultExpression(uncachedExpression);
                    uncachedLibrary.setUncachedExpression(uncachedExpression);

                    uncachedLibrary.setAlwaysInitialized(true);
                    uncachedLibrary.setRequiresBoundary(true);
                }
            }

        }
        if (specialization.isFallback()) {
            for (int i = 0; i < libraries.size(); i++) {
                CacheExpression cachedLibrary = libraries.get(i);
                if (cachedLibrary.getCachedLibraryExpression() != null) {
                    cachedLibrary.addError("@%s annotations with specialized receivers are not supported in combination with @%s annotations. " +
                                    "Specify the @%s(limit=\"...\") attribute and remove the receiver expression to use an dispatched library instead.",
                                    getSimpleName(types.CachedLibrary), getSimpleName(types.Fallback), getSimpleName(types.CachedLibrary));
                }
            }
        }

        if (!libraries.isEmpty() && !specialization.hasErrors() && ElementUtils.getAnnotationValue(specialization.getMarkerAnnotation(), "limit", false) == null &&
                        specialization.hasMultipleInstances()) {
            specialization.addError("The limit attribute must be specified if @%s is used with a dynamic parameter. E.g. add limit=\"3\" to resolve this.",
                            types.CachedLibrary.asElement().getSimpleName().toString());
        }

        if (!seenDynamicParameterBound) {
            // no uncached version needed if multiple instances of caches are impossible as they are
            // bound by a cache only.
            return null;
        }

        return uncachedSpecialization;
    }

    private static boolean supportsLibraryMerge(DSLExpression receiverExpression, VariableElement receiverParameter) {
        Set<VariableElement> vars = receiverExpression.findBoundVariableElements();
        // receiver is the only bound parameter
        if (vars.size() == 1 && vars.contains(receiverParameter)) {
            AtomicBoolean supportsMerge = new AtomicBoolean(true);
            receiverExpression.accept(new DSLExpression.AbstractDSLExpressionVisitor() {
                @Override
                public void visitCall(Call binary) {
                    // no longer all
                    supportsMerge.set(false);
                }

                @Override
                public void visitVariable(Variable binary) {
                    if (binary.getReceiver() != null && binary.getResolvedVariable().getKind() == ElementKind.FIELD && !binary.getResolvedVariable().getModifiers().contains(Modifier.FINAL)) {
                        supportsMerge.set(false);
                    }
                }
            });

            return supportsMerge.get();
        }
        return false;
    }

    private void parseCached(CacheExpression cache, SpecializationData specialization, DSLExpressionResolver originalResolver, Parameter parameter) {
        DSLExpressionResolver resolver = originalResolver;
        AnnotationMirror cachedAnnotation = cache.getMessageAnnotation();
        final NodeData node = specialization.getNode();
        Boolean inline = getAnnotationValue(Boolean.class, cachedAnnotation, "inline", false);
        boolean hasInline = hasInlineMethod(cache);
        boolean requireCached = node.isGenerateCached() || !hasInline || (inline != null && !inline);
        if (inline == null) {
            if (forceInlineByDefault(cache)) {
                inline = true;
            } else {
                inline = node.shouldInlineByDefault();
            }
        }

        boolean requireUncached = node.isGenerateUncached() || mode == ParseMode.EXPORTED_MESSAGE;

        List<String> expressionParameters = getAnnotationValueList(String.class, cachedAnnotation, "parameters");

        String initializer = getAnnotationValue(String.class, cachedAnnotation, "value");
        String uncached = getAnnotationValue(String.class, cachedAnnotation, "uncached");

        String parameters = String.join(", ", expressionParameters);
        initializer = initializer.replace("$parameters", parameters);
        uncached = uncached.replace("$parameters", parameters);

        if (ElementUtils.isAssignable(parameter.getType(), types.Library) && !ElementUtils.typeEquals(parameter.getType(), types.Library)) {
            cache.addError("The use of @%s is not supported for libraries. Use @%s instead.",
                            types.Cached.asElement().getSimpleName().toString(), types.CachedLibrary.asElement().getSimpleName().toString());
        } else if (NodeCodeGenerator.isSpecializedNode(parameter.getType())) {
            // if it is a node try to parse with the node parser to find out whether we
            // should may use the generated create and getUncached methods.
            List<CodeExecutableElement> executables = parseNodeFactoryMethods(parameter.getType());
            if (executables != null) {
                resolver = resolver.copy(executables);
            }
        }

        if (cache.hasErrors()) {
            return;
        }

        AnnotationValue adopt = getAnnotationValue(cachedAnnotation, "adopt", false);
        if (inline && hasInline) {
            ExecutableElement inlineMethod = lookupInlineMethod(originalResolver, node, cache, cache.getParameter().getType(), cache);
            List<InlineFieldData> fields;
            if (inlineMethod != null) {
                fields = parseInlineMethod(cache, null, inlineMethod);
                if (!cache.hasErrors() && !typeEquals(inlineMethod.getReturnType(), cache.getParameter().getType())) {
                    cache.addError("Invalid return type %s found but expected %s. This is a common error if a different type is required for inlining.",
                                    getQualifiedName(inlineMethod.getReturnType()),
                                    getQualifiedName(cache.getParameter().getType()));
                }
            } else {
                /*
                 * May happen for recursive inlines.
                 */
                fields = Collections.emptyList();
            }

            cache.setInlinedNode(new InlinedNodeData(inlineMethod, fields));
        } else if (requireCached) {
            AnnotationMirror cached = findAnnotationMirror(cache.getParameter().getVariableElement(), types.Cached);
            cache.setDefaultExpression(parseCachedExpression(resolver, cache, parameter.getType(), initializer));

            cache.setDimensions(getAnnotationValue(Integer.class, cached, "dimensions"));
            boolean disabledAdopt = adopt != null && Boolean.FALSE.equals(adopt.getValue());
            if (parameter.getType().getKind() == TypeKind.ARRAY &&
                            (disabledAdopt || !isSubtype(((ArrayType) parameter.getType()).getComponentType(), types.NodeInterface))) {
                if (cache.getDimensions() == -1) {
                    cache.addWarning("The cached dimensions attribute must be specified for array types.");
                }
            } else {
                if (!disabledAdopt && cache.getDimensions() != -1) {
                    cache.addError("The dimensions attribute has no affect for the type %s.", getSimpleName(parameter.getType()));
                }
            }
        }

        if (cache.hasErrors()) {
            return;
        }

        boolean uncachedSpecified = getAnnotationValue(cachedAnnotation, "uncached", false) != null;
        if (requireUncached) {
            boolean allowUncached = getAnnotationValue(Boolean.class, cachedAnnotation, "allowUncached");
            if (uncachedSpecified && allowUncached) {
                cache.addError("The attributes 'allowUncached' and 'uncached' are mutually exclusive. Remove one of the attributes to resolve this.");
            } else if (allowUncached) {
                cache.setUncachedExpression(cache.getDefaultExpression());
            } else {
                if (!uncachedSpecified && cache.getDefaultExpression() != null && !cache.getDefaultExpression().mayAllocate()) {
                    cache.setUncachedExpression(cache.getDefaultExpression());
                } else {
                    cache.setUncachedExpression(parseCachedExpression(resolver, cache, parameter.getType(), uncached));

                    if (!uncachedSpecified && cache.hasErrors()) {
                        cache.setUncachedExpressionError(cache.getMessages().iterator().next());
                        cache.getMessages().clear();
                    }
                }
            }
            if (cache.getUncachedExpression() == null && cache.getDefaultExpression() != null) {
                if (specialization.isTrivialExpression(cache.getDefaultExpression())) {
                    cache.setUncachedExpression(cache.getDefaultExpression());
                }
            }
        }
        if (cache.hasErrors()) {
            return;
        }

        if (adopt != null) {
            TypeMirror type = parameter.getType();
            if (type == null || !ElementUtils.isAssignable(type, types.NodeInterface) &&
                            !(type.getKind() == TypeKind.ARRAY && isAssignable(((ArrayType) type).getComponentType(), types.NodeInterface))) {
                cache.addError("Type '%s' is neither a NodeInterface type, nor an array of NodeInterface types and therefore it can not be adopted. Remove the adopt attribute to resolve this.",
                                Objects.toString(type));
            }
        }
        cache.setAdopt(getAnnotationValue(Boolean.class, cachedAnnotation, "adopt", true));

        if (inline != null && inline && !hasInline && ElementUtils.isAssignable(cache.getParameter().getType(), types.Node)) {
            cache.addError(cachedAnnotation, getAnnotationValue(cachedAnnotation, "inline"),
                            "The cached node type does not support object inlining." + //
                                            " Add @%s on the node type or disable inline using @%s(inline=false) to resolve this.",
                            getSimpleName(types.GenerateInline),
                            getSimpleName(types.Cached));
        }

        Boolean neverDefault = getAnnotationValue(Boolean.class, cachedAnnotation, "neverDefault", false);
        cache.setNeverDefaultGuaranteed(isNeverDefaultGuaranteed(specialization, cache));
        if (neverDefault != null) {
            cache.setNeverDefault(neverDefault);
        } else {
            cache.setNeverDefault(isNeverDefaultImplied(cache));
        }

    }

    private static boolean isNeverDefaultEasilySupported(CacheExpression cache) {
        if (cache.isEncodedEnum()) {
            /*
             * Encoded enums can just encode the never default state in a special bit so does not
             * need to cause a warning for never default.
             */
            return true;
        }
        return false;
    }

    private boolean isNeverDefaultImplied(CacheExpression cache) {
        /*
         * Never default is implied if there is no custom initializer expression set. Default
         * initializer create expressions very rarely may return null, therefore it is enough to
         * fail at runtime for these cases.
         */
        if (cache.isWeakReference()) {
            return true;
        }

        if (cache.isCachedLibrary()) {
            return true;
        }

        if (cache.getInlinedNode() != null) {
            return true;
        }

        if (cache.isNeverDefaultGuaranteed()) {
            return true;
        }

        if (isNeverDefaultImpliedByAnnotation(cache)) {
            return true;
        }

        return false;
    }

    private boolean isNeverDefaultImpliedByAnnotation(CacheExpression cache) {
        if (cache.getDefaultExpression() != null) {
            ExecutableElement executable = cache.getDefaultExpression().resolveExecutable();
            if (executable != null) {
                if (ElementUtils.findAnnotationMirror(executable, types.NeverDefault) != null) {
                    return true;
                }

                Element enclosing = executable.getEnclosingElement();
                if (enclosing != null) {
                    if (typeEquals(enclosing.asType(), types.DirectCallNode)) {
                        // cannot use NeverDefault annotation in certain TruffleTypes
                        return executable.getSimpleName().toString().equals("create");
                    } else if (typeEquals(enclosing.asType(), types.IndirectCallNode)) {
                        // cannot use NeverDefault annotation in certain TruffleTypes
                        return executable.getSimpleName().toString().equals("create");
                    }
                }
            }
            VariableElement var = cache.getDefaultExpression().resolveVariable();
            if (var != null) {
                if (ElementUtils.findAnnotationMirror(var, types.NeverDefault) != null) {
                    return true;
                }
            }

        }
        return false;
    }

    private static boolean isNeverDefaultGuaranteed(SpecializationData specialization, CacheExpression cache) {
        if (cache.getDefaultExpression() == null) {
            return false;
        }

        TypeMirror type = cache.getDefaultExpression().getResolvedType();
        if (type != null && ElementUtils.isPrimitive(type) && !ElementUtils.isPrimitive(cache.getParameter().getType())) {
            // An assignment of a primitive to its boxed type is never null.
            return true;
        }

        Object constant = cache.getDefaultExpression().resolveConstant();
        if (constant != null) {
            if (constant instanceof Number) {
                long value = ((Number) constant).longValue();
                if (value != 0) {
                    return true;
                }
            } else if (constant instanceof Boolean) {
                if ((boolean) constant != false) {
                    return true;
                }
            } else if (constant instanceof String) {
                return true;
            } else {
                throw new AssertionError("Unhandled constant type.");
            }
        }

        ExecutableElement method = cache.getDefaultExpression().resolveExecutable();
        if (method != null && method.getKind() == ElementKind.CONSTRUCTOR) {
            // Constructors never return null.
            return true;
        }

        /*
         * Object.getClass() and Object.toString() always returns a non-null value.
         */
<<<<<<< HEAD
        if (method != null && ElementUtils.typeEquals(ProcessorContext.getInstance().getType(Object.class), method.getEnclosingElement().asType()) &&
                        (method.getSimpleName().toString().equals("getClass") || method.getSimpleName().toString().equals("toString"))) {
            return true;
=======
        ProcessorContext context = ProcessorContext.getInstance();
        TruffleTypes types = context.getTypes();
        if (method != null) {
            TypeMirror enlcosingType = method.getEnclosingElement().asType();
            String simpleName = method.getSimpleName().toString();
            if (ElementUtils.typeEquals(context.getType(Object.class), enlcosingType) &&
                            (simpleName.equals("getClass") || simpleName.equals("toString"))) {
                return true;
            }

            if ((ElementUtils.typeEquals(types.Frame, enlcosingType) || ElementUtils.typeEquals(types.VirtualFrame, enlcosingType) ||
                            ElementUtils.typeEquals(types.MaterializedFrame, enlcosingType)) && //
                            (simpleName.equals("getDescriptor") || //
                                            simpleName.equals("getArguments") || //
                                            simpleName.equals("materialize"))) {
                return true;
            }
            if ((ElementUtils.typeEquals(types.FrameDescriptor, enlcosingType)) && //
                            (simpleName.equals("getSlotKind") || //
                                            simpleName.equals("getAuxiliarySlots"))) {
                return true;
            }
>>>>>>> 85dfa565
        }

        VariableElement var = cache.getDefaultExpression().resolveVariable();
        if (var != null && var.getSimpleName().toString().equals("this")) {
            // this pointer for libraries never null
            return true;
        }

        /*
         * If cached value binds a type guard checked reference type we know the value is never
         * null.
         */
        if (var != null && !var.asType().getKind().isPrimitive()) {
            int index = 0;
            for (Parameter p : specialization.getSignatureParameters()) {
                if (Objects.equals(var, p.getVariableElement())) {
                    SpecializationData generic = specialization.getNode().getFallbackSpecialization();
                    NodeExecutionData execution = specialization.getNode().getChildExecutions().get(index);
                    TypeMirror genericType = generic.findParameter(execution).getType();
                    if (ElementUtils.needsCastTo(genericType, p.getType())) {
                        return true;
                    }
                }
                index++;
            }
        }

        return false;
    }

    private List<InlineFieldData> parseInlineMethod(MessageContainer errorContainer, Element errorElement, ExecutableElement inlineMethod) {
        List<InlineFieldData> fields = new ArrayList<>();
        if (inlineMethod.getParameters().size() != 1 || !typeEquals(types.InlineSupport_InlineTarget, inlineMethod.getParameters().get(0).asType())) {
            if (errorContainer != null) {
                errorContainer.addError(errorElement, "Inline method %s is invalid. The method must have exactly one parameter of type '%s'.",
                                ElementUtils.getReadableSignature(inlineMethod),
                                getSimpleName(types.InlineSupport_InlineTarget));
            }
            return fields;
        }

        VariableElement var = inlineMethod.getParameters().get(0);
        List<AnnotationMirror> requiredFields = ElementUtils.getRepeatedAnnotation(var.getAnnotationMirrors(), types.InlineSupport_RequiredField);

        int fieldIndex = 0;
        for (AnnotationMirror requiredField : requiredFields) {
            TypeMirror value = ElementUtils.getAnnotationValue(TypeMirror.class, requiredField, "value");
            Integer bits = ElementUtils.getAnnotationValue(Integer.class, requiredField, "bits", false);
            TypeMirror type = ElementUtils.getAnnotationValue(TypeMirror.class, requiredField, "type", false);
            int dimensions = ElementUtils.getAnnotationValue(Integer.class, requiredField, "dimensions");

            if (value == null) {
                // compile error;
                continue;
            }
            if (bits != null) {
                if (bits < 0 || bits > 32) {
                    if (errorContainer != null) {
                        errorContainer.addError(errorElement, "Inline method %s is invalid. Bits specification is out of range (must be >= 0 && <= 32).",
                                        ElementUtils.getReadableSignature(inlineMethod));
                    }
                    continue;
                }
            }
            if (type != null) {
                if (ElementUtils.isPrimitive(type)) {
                    if (errorContainer != null) {
                        errorContainer.addError(errorElement, "Inline method %s is invalid. Field type must not be a primitive type. Use primitive field classes instead.",
                                        ElementUtils.getReadableSignature(inlineMethod));
                    }
                    continue;
                }
            }

            InlineFieldData fieldData = new InlineFieldData(null, "field" + fieldIndex, value, bits, type, dimensions);
            if (fieldData.isState()) {
                if (bits == null) {
                    if (errorContainer != null) {
                        errorContainer.addError(errorElement, "Inline method %s is invalid. State fields must specify a bits attribute",
                                        ElementUtils.getReadableSignature(inlineMethod));
                    }
                    continue;
                }
                if (type != null) {
                    if (errorContainer != null) {
                        errorContainer.addError(errorElement, "Inline method %s is invalid. State fields must not specify a type. ",
                                        ElementUtils.getReadableSignature(inlineMethod));
                    }
                    continue;
                }
                type = context.getType(int.class);
            } else if (fieldData.isPrimitive()) {
                if (type != null) {
                    if (errorContainer != null) {
                        errorContainer.addError(errorElement, "Inline method %s is invalid. Primitive fields must not specify a type. ",
                                        ElementUtils.getReadableSignature(inlineMethod));
                    }

                    continue;
                }
                if (bits != null) {
                    if (errorContainer != null) {
                        errorContainer.addError(errorElement, "Inline method %s is invalid. Primitive fields must not specify bits. ",
                                        ElementUtils.getReadableSignature(inlineMethod));
                    }
                    continue;
                }

            } else if (fieldData.isReference()) {
                if (type == null) {
                    if (errorContainer != null) {
                        errorContainer.addError(errorElement, "Inline method %s is invalid. Reference fields must specify a type. ",
                                        ElementUtils.getReadableSignature(inlineMethod));
                    }
                    continue;
                }
            } else {
                if (errorContainer != null) {
                    errorContainer.addError(errorElement, "Inline method %s is invalid. Invalid field type %s.",
                                    ElementUtils.getReadableSignature(inlineMethod),
                                    ElementUtils.getSimpleName(type));
                }
                continue;
            }

            fields.add(fieldData);
            fieldIndex++;
        }
        return fields;
    }

    /*
     * Is force inline by default enabled. Special case when cached is not set explicitly and the
     * target type only has an inline method and no create method, then we turn on inline by default
     * on. This enables that @Cached InlinedBranchProfile inlines by default even if a cached
     * version is generated and no warning is printed.
     */
    private static boolean forceInlineByDefault(CacheExpression cache) {
        AnnotationMirror cacheAnnotation = cache.getMessageAnnotation();
        TypeElement parameterType = ElementUtils.castTypeElement(cache.getParameter().getType());
        if (parameterType == null) {
            return false;
        }
        boolean defaultCached = getAnnotationValue(cacheAnnotation, "value", false) == null;
        if (defaultCached && !hasDefaultCreateCacheMethod(parameterType.asType())) {
            return hasInlineMethod(cache);
        }
        return false;
    }

    private static boolean hasInlineMethod(CacheExpression cache) {
        TypeMirror type = cache.getParameter().getType();
        TypeElement parameterType = ElementUtils.castTypeElement(type);
        if (parameterType == null) {
            return false;
        }

        ExecutableElement inlineMethod = ElementUtils.findStaticMethod(parameterType, "inline");
        if (inlineMethod != null) {
            return true;
        }
        if (isGenerateInline(parameterType) && NodeCodeGenerator.isSpecializedNode(parameterType.asType())) {
            return true;
        }

        String inlineMethodName = ElementUtils.getAnnotationValue(String.class, cache.getMessageAnnotation(), "inlineMethod", false);
        if (inlineMethodName != null) {
            return true;
        }

        return false;
    }

    private ExecutableElement lookupInlineMethod(DSLExpressionResolver resolver, NodeData node, CacheExpression cache, TypeMirror type, MessageContainer errorTarget) {

        String inlineMethodName = ElementUtils.getAnnotationValue(String.class, cache.getMessageAnnotation(), "inlineMethod", false);
        ExecutableElement inlineMethod = null;
        if (inlineMethodName != null) {
            inlineMethod = resolver.lookupMethod(inlineMethodName, Arrays.asList(types.InlineSupport_InlineTarget));

            String errorMessage = null;
            if (inlineMethod == null) {
                errorMessage = String.format("Static inline method with name '%s' and parameter type '%s' could not be resolved. ",
                                inlineMethodName,
                                ElementUtils.getSimpleName(types.InlineSupport_InlineTarget));
            } else if (!ElementUtils.isVisible(node.getTemplateType(), inlineMethod)) {
                errorMessage = String.format("The method %s is not visible. ", ElementUtils.getReadableSignature(inlineMethod));
            }

            if (errorMessage != null && errorTarget != null) {
                errorTarget.addError(
                                "%sExpected method with signature 'static %s inline(%s target)' in an enclosing class like '%s'. ",
                                errorMessage,
                                cache.getParameter().getType(),
                                getSimpleName(types.InlineSupport_InlineTarget),
                                getSimpleName(node.getTemplateType()));
            }
        }

        if (inlineMethod == null) {
            if (!hasInlineMethod(cache)) {
                return null;
            }
            TypeElement parameterType = ElementUtils.castTypeElement(type);
            inlineMethod = ElementUtils.findStaticMethod(parameterType, "inline");

            if (node.isGenerateInline() && isRecursiveType(node, parameterType)) {
                if (errorTarget != null) {
                    errorTarget.addError("Detected recursive inlined cache with type '%s'. Recursive inlining cannot be supported. " + //
                                    "Remove the recursive declaration or disable inlining with @%s(..., inline=false) to resolve this.",
                                    getSimpleName(parameterType),
                                    getSimpleName(types.Cached));
                }
                return null;
            }

            NodeData inlinedNode = lookupNodeData(node, type, errorTarget);
            if (inlinedNode != null && inlinedNode.isGenerateInline()) {
                CodeExecutableElement method = NodeFactoryFactory.createInlineMethod(inlinedNode, null);
                method.setEnclosingElement(NodeCodeGenerator.nodeElement(inlinedNode));
                inlineMethod = method;
            }
        }
        return inlineMethod;

    }

    private static boolean hasDefaultCreateCacheMethod(TypeMirror type) {
        TypeElement parameterType = ElementUtils.castTypeElement(type);
        if (parameterType == null) {
            return false;
        }
        ExecutableElement createMethod = ElementUtils.findStaticMethod(parameterType, "create");
        if (createMethod != null) {
            return true;
        }
        AnnotationMirror annotation = findGenerateAnnotation(parameterType.asType(), ProcessorContext.getInstance().getTypes().GenerateCached);
        Boolean value = Boolean.TRUE;
        if (annotation != null) {
            value = ElementUtils.getAnnotationValue(Boolean.class, annotation, "value");
        }
        return value && NodeCodeGenerator.isSpecializedNode(type);
    }

    @SuppressWarnings({"unchecked", "try"})
    private NodeData lookupNodeData(NodeData node, TypeMirror type, MessageContainer errorTarget) {
        TypeElement parameterType = ElementUtils.castTypeElement(type);
        String typeId = ElementUtils.getTypeId(type);
        NodeData nodeData = nodeDataCache.get(typeId);
        if (nodeDataCache.containsKey(typeId)) {
            return nodeData;
        }
        if (NodeCodeGenerator.isSpecializedNode(type) && !isRecursiveType(node, parameterType)) {
            try (Timer timer = Timer.create(getClass().getSimpleName(), parameterType)) {
                /*
                 * The annotation processor cannot see the code that it is producing, so we actually
                 * parse the entire specialized node to fully be able to compute the state space and
                 * therefore get a valid inline state space parameters.
                 */
                NodeParser parser = NodeParser.createDefaultParser();
                // assign parent inlining parser for recursion detection
                parser.parsingParent = node;

                nodeData = parser.parseNode(parameterType);

                if (nodeData == null || nodeData.hasErrors()) {
                    if (errorTarget != null && nodeData != null && nodeData.hasErrors()) {
                        nodeData.redirectMessages(errorTarget);
                    }
                    // do not cache if there are errors
                    return nodeData;
                }
            }
        }
        nodeDataCache.put(typeId, nodeData);
        return nodeData;
    }

    private static boolean isRecursiveType(NodeData node, TypeElement parameterType) {
        NodeData parent = node;
        while (parent != null) {
            if (ElementUtils.elementEquals(parent.getTemplateType(), parameterType)) {
                return true;
            }
            parent = parent.getParsingParent();
        }
        return false;
    }

    private final Map<String, NodeData> nodeDataCache = new HashMap<>();

    private static class FactoryMethodCacheKey {
    }

    private List<CodeExecutableElement> parseNodeFactoryMethods(TypeMirror nodeType) {
        if (nodeOnly) {
            return null;
        }
        Map<TypeMirror, List<CodeExecutableElement>> cache = ProcessorContext.getInstance().getCacheMap(FactoryMethodCacheKey.class);
        if (cache.containsKey(nodeType)) {
            return cache.get(nodeType);
        }

        NodeParser parser = NodeParser.createDefaultParser();
        parser.nodeOnly = true; // make sure we cannot have cycles
        TypeElement element = ElementUtils.castTypeElement(nodeType);
        NodeData parsedNode = parser.parse(element);
        List<CodeExecutableElement> executables = null;
        if (parsedNode != null) {
            executables = NodeFactoryFactory.createFactoryMethods(parsedNode, ElementFilter.constructorsIn(element.getEnclosedElements()));
            TypeElement type = ElementUtils.castTypeElement(NodeCodeGenerator.factoryOrNodeType(parsedNode));
            for (CodeExecutableElement executableElement : executables) {
                executableElement.setEnclosingElement(type);
            }
        }
        cache.put(nodeType, executables);
        return executables;
    }

    private DSLExpression resolveCachedExpression(DSLExpressionResolver resolver, MessageContainer msg,
                    TypeMirror targetType, TypeMirror importType, DSLExpression expression, String originalString) {
        DSLExpressionResolver localResolver = importStatics(resolver, importType);
        localResolver = importStatics(localResolver, targetType);

        DSLExpression resolvedExpression = DSLExpression.resolve(localResolver, msg, null, expression, originalString);
        if (resolvedExpression != null) {
            if (targetType == null || isAssignable(resolvedExpression.getResolvedType(), targetType)) {
                return resolvedExpression;
            } else {
                msg.addError("Incompatible return type %s. The expression type must be equal to the parameter type %s.", getSimpleName(resolvedExpression.getResolvedType()),
                                getSimpleName(targetType));
                return null;
            }
        }
        return resolvedExpression;
    }

    private DSLExpressionResolver importStatics(DSLExpressionResolver resolver, TypeMirror targetType) {
        if (targetType == null) {
            return resolver;
        }
        DSLExpressionResolver localResolver = resolver;
        if (targetType.getKind() == TypeKind.DECLARED) {
            List<Element> prefixedImports = importVisibleStaticMembersImpl(resolver.getAccessType(), fromTypeMirror(targetType), true);
            localResolver = localResolver.copy(prefixedImports);
        }
        return localResolver;
    }

    private DSLExpression parseCachedExpression(DSLExpressionResolver resolver, MessageContainer msg, TypeMirror targetType, String string) {
        DSLExpression expression = DSLExpression.parse(msg, null, string);
        if (expression == null) {
            return null;
        }
        return resolveCachedExpression(resolver, msg, targetType, null, expression, string);
    }

    private void initializeGuards(SpecializationData specialization, DSLExpressionResolver resolver) {
        List<String> guardDefinitions = getAnnotationValueList(String.class, specialization.getMarkerAnnotation(), "guards");

        Set<CacheExpression> handledCaches = new HashSet<>();

        List<GuardExpression> existingGuards = new ArrayList<>(specialization.getGuards());
        for (String guardExpression : guardDefinitions) {
            existingGuards.add(parseGuard(resolver, specialization, guardExpression));
        }

        List<GuardExpression> newGuards = new ArrayList<>();
        for (GuardExpression guard : existingGuards) {
            if (guard.getExpression() != null) {
                Set<CacheExpression> caches = specialization.getBoundCaches(guard.getExpression(), false);
                for (CacheExpression cache : caches) {
                    if (handledCaches.contains(cache)) {
                        continue;
                    }
                    cache.setIsUsedInGuard(true);

                    handledCaches.add(cache);
                    if (cache.isWeakReferenceGet()) {
                        newGuards.add(createWeakReferenceGuard(resolver, specialization, cache));
                    }
                }
            }

            newGuards.add(guard);
        }
        for (CacheExpression cache : specialization.getCaches()) {
            if (cache.isWeakReferenceGet()) {
                if (handledCaches.contains(cache)) {
                    continue;
                }
                newGuards.add(createWeakReferenceGuard(resolver, specialization, cache));
            }
        }
        specialization.getGuards().clear();
        specialization.getGuards().addAll(newGuards);
    }

    private GuardExpression createWeakReferenceGuard(DSLExpressionResolver resolver, SpecializationData specialization, CacheExpression cache) {
        GuardExpression guard = parseGuard(resolver, specialization, cache.getParameter().getLocalName() + " != null");
        guard.setWeakReferenceGuard(true);
        return guard;
    }

    private GuardExpression parseGuard(DSLExpressionResolver resolver, SpecializationData specialization, String guard) {
        final TypeMirror booleanType = context.getType(boolean.class);
        DSLExpression expression = DSLExpression.parseAndResolve(resolver, specialization, "guards", guard);
        GuardExpression guardExpression = new GuardExpression(specialization, expression);
        if (expression == null) {
            return guardExpression;
        }
        if (!typeEquals(expression.getResolvedType(), booleanType)) {
            guardExpression.addError("Incompatible return type %s. Guards must return %s.", getSimpleName(expression.getResolvedType()), getSimpleName(booleanType));
        }
        return guardExpression;
    }

    private void initializeFallback(final NodeData node) {
        List<SpecializationData> fallbackSpecializations = new ArrayList<>();
        for (SpecializationData spec : node.getSpecializations()) {
            if (spec.isFallback()) {
                fallbackSpecializations.add(spec);
            }
        }

        if (fallbackSpecializations.size() == 1 && node.getSpecializations().size() == 1) {
            // TODO GR-38632 this limitation should be lifted
            for (SpecializationData fallback : fallbackSpecializations) {
                fallback.addError("@%s defined but no @%s.", getSimpleName(types.Fallback), getSimpleName(types.Specialization));
            }
        }

        if (fallbackSpecializations.isEmpty()) {
            node.getSpecializations().add(createFallbackSpecialization(node));
        } else {
            if (fallbackSpecializations.size() > 1) {
                for (SpecializationData generic : fallbackSpecializations) {
                    generic.addError("Only one @%s is allowed per operation.", getSimpleName(types.Fallback));
                }
            }
        }
    }

    private SpecializationData createFallbackSpecialization(final NodeData node) {
        FallbackParser parser = new FallbackParser(context, node);
        MethodSpec specification = parser.createDefaultMethodSpec(node.getSpecializations().iterator().next().getMethod(), null, true, null);

        List<VariableElement> parameterTypes = new ArrayList<>();
        int signatureIndex = 1;
        for (ParameterSpec spec : specification.getRequired()) {
            parameterTypes.add(new CodeVariableElement(createGenericType(node, spec), "arg" + signatureIndex));
            if (spec.isSignature()) {
                signatureIndex++;
            }
        }

        TypeMirror returnType = createGenericType(node, specification.getReturnType());
        SpecializationData generic = parser.create("Generic", TemplateMethod.NO_NATURAL_ORDER, null, null, returnType, parameterTypes);

        if (generic == null) {
            throw new RuntimeException("Unable to create generic signature for node " + node.getNodeId() + " with " + parameterTypes + ". Specification " + specification + ".");
        }

        generic.setReplaced(false);
        generic.setReplaces(new LinkedHashSet<>());
        generic.setReplacedBy(new LinkedHashSet<>());

        return generic;
    }

    private TypeMirror createGenericType(NodeData node, ParameterSpec spec) {
        NodeExecutionData execution = spec.getExecution();
        Collection<TypeMirror> allowedTypes;
        if (execution == null) {
            allowedTypes = spec.getAllowedTypes();
        } else {
            allowedTypes = Arrays.asList(node.getGenericType(execution));
        }
        if (allowedTypes.size() == 1) {
            return allowedTypes.iterator().next();
        } else {
            return getCommonSuperType(context, allowedTypes);
        }
    }

    private static boolean verifySpecializationSameLength(NodeData nodeData) {
        if (nodeData.isGenerateInline()) {
            // no children allowed. the execute method determines the number of children
            // necessary because the node signature parameter is optional.
            return true;
        }
        int lastArgs = -1;
        for (SpecializationData specializationData : nodeData.getSpecializations()) {
            int signatureArgs = specializationData.getSignatureSize();
            if (lastArgs == signatureArgs) {
                continue;
            }
            if (lastArgs != -1) {
                for (SpecializationData specialization : nodeData.getSpecializations()) {
                    specialization.addError("All specializations must have the same number of arguments.");
                }
                return false;
            } else {
                lastArgs = signatureArgs;
            }
        }
        return true;
    }

    private void verifyVisibilities(NodeData node) {
        if (node.getTemplateType().getModifiers().contains(Modifier.PRIVATE) && node.getSpecializations().size() > 0) {
            node.addError("Classes containing a @%s annotation must not be private.", types.Specialization.asElement().getSimpleName().toString());
        }
    }

    /**
     * @see "https://bugs.openjdk.java.net/browse/JDK-8039214"
     */
    @SuppressWarnings("unused")
    private static List<Element> newElementList(List<? extends Element> src) {
        List<Element> workaround = new ArrayList<Element>(src);
        return workaround;
    }

    private static void verifyMissingAbstractMethods(NodeData nodeData, List<? extends Element> originalElements) {
        if (!nodeData.needsFactory()) {
            // missing abstract methods only needs to be implemented
            // if we need go generate factory for it.
            return;
        }

        List<Element> elements = newElementList(originalElements);
        Set<Element> unusedElements = new HashSet<>(elements);
        for (ExecutableElement method : nodeData.getAllTemplateMethods()) {
            unusedElements.remove(method);
        }

        for (NodeFieldData field : nodeData.getFields()) {
            if (field.getGetter() != null) {
                unusedElements.remove(field.getGetter());
            }
            if (field.getSetter() != null) {
                unusedElements.remove(field.getSetter());
            }
        }

        for (NodeChildData child : nodeData.getChildren()) {
            if (child.getAccessElement() != null) {
                unusedElements.remove(child.getAccessElement());
            }
        }

        Map<String, List<ExecutableElement>> methodsByName = null;

        outer: for (ExecutableElement unusedMethod : ElementFilter.methodsIn(unusedElements)) {
            if (unusedMethod.getModifiers().contains(Modifier.ABSTRACT)) {

                // group by method name to avoid N^2 worst case complexity.
                if (methodsByName == null) {
                    methodsByName = new HashMap<>();
                    for (ExecutableElement m : ElementFilter.methodsIn(unusedElements)) {
                        String name = m.getSimpleName().toString();
                        List<ExecutableElement> groupedElements = methodsByName.get(name);
                        if (groupedElements == null) {
                            groupedElements = new ArrayList<>();
                            methodsByName.put(name, groupedElements);
                        }
                        groupedElements.add(m);
                    }
                }

                for (ExecutableElement otherMethod : methodsByName.get(unusedMethod.getSimpleName().toString())) {
                    if (unusedMethod == otherMethod) {
                        continue;
                    }
                    if (ProcessorContext.getInstance().getEnvironment().getElementUtils().overrides(otherMethod, unusedMethod, nodeData.getTemplateType())) {
                        // the abstract method overridden by another method in the template type.
                        // -> the method does not need an implementation.
                        continue outer;
                    }
                }

                nodeData.addError("The type %s must implement the inherited abstract method %s.", getSimpleName(nodeData.getTemplateType()),
                                getReadableSignature(unusedMethod));
            }
        }
    }

    private static void verifySpecializationThrows(NodeData node) {
        Map<String, SpecializationData> specializationMap = new HashMap<>();
        for (SpecializationData spec : node.getSpecializations()) {
            specializationMap.put(spec.getMethodName(), spec);
        }
        for (SpecializationData sourceSpecialization : node.getSpecializations()) {
            if (sourceSpecialization.getExceptions() != null) {
                for (SpecializationThrowsData throwsData : sourceSpecialization.getExceptions()) {
                    for (SpecializationThrowsData otherThrowsData : sourceSpecialization.getExceptions()) {
                        if (otherThrowsData != throwsData && typeEquals(otherThrowsData.getJavaClass(), throwsData.getJavaClass())) {
                            throwsData.addError("Duplicate exception type.");
                        }
                    }
                }
            }
        }
    }

    private static void verifyFrame(NodeData node) {
        final List<NodeExecutionData> childExecutions = node.getChildExecutions();
        final ExecutableTypeData[] requiresFrameParameter = new ExecutableTypeData[childExecutions.size()];
        boolean needsCheck = false;
        for (int i = 0; i < childExecutions.size(); i++) {
            final NodeChildData childExecution = childExecutions.get(i).getChild();
            if (childExecution != null) {
                for (ExecutableTypeData executable : childExecution.getNodeData().getExecutableTypes()) {
                    if (executable.getFrameParameter() != null) {
                        requiresFrameParameter[i] = executable;
                        needsCheck = true;
                        break;
                    }
                }
            }
        }
        if (needsCheck) {
            for (ExecutableTypeData executable : node.getExecutableTypes()) {
                if (executable.getFrameParameter() == null) {
                    for (int executionIndex = executable.getEvaluatedCount(); executionIndex < node.getExecutionCount(); executionIndex++) {
                        if (requiresFrameParameter[executionIndex] != null) {
                            node.addError(String.format(
                                            "Child execution method: %s called from method: %s requires a frame parameter.",
                                            createMethodSignature(requiresFrameParameter[executionIndex].getMethod()),
                                            createMethodSignature(executable.getMethod())));
                        }
                    }
                }
            }
        }
    }

    private static String createMethodSignature(final ExecutableElement method) {
        final StringBuilder result = new StringBuilder();
        result.append(getSimpleName(method.getReturnType())).append(' ').append(getSimpleName((TypeElement) method.getEnclosingElement())).append("::").append(
                        method.getSimpleName()).append('(');
        boolean first = true;
        for (VariableElement parameter : method.getParameters()) {
            if (first) {
                first = false;
            } else {
                result.append(", ");
            }
            result.append(getSimpleName(parameter.asType()));
        }
        result.append(')');
        return result.toString();
    }

    private static void verifyConstructors(NodeData nodeData) {
        List<ExecutableElement> constructors = ElementFilter.constructorsIn(nodeData.getTemplateType().getEnclosedElements());
        if (constructors.isEmpty()) {
            return;
        }

        boolean oneNonPrivate = false;
        for (ExecutableElement constructor : constructors) {
            if (getVisibility(constructor.getModifiers()) != Modifier.PRIVATE) {
                oneNonPrivate = true;
                break;
            }
        }
        if (!oneNonPrivate && !nodeData.getTemplateType().getModifiers().contains(Modifier.PRIVATE)) {
            nodeData.addError("At least one constructor must be non-private.");
        }
    }

    private static AnnotationMirror findFirstAnnotation(List<? extends Element> elements, DeclaredType annotation) {
        for (Element element : elements) {
            AnnotationMirror mirror = findAnnotationMirror(element, annotation);
            if (mirror != null) {
                return mirror;
            }
        }
        return null;
    }

    private TypeMirror inheritType(AnnotationMirror annotation, String valueName, TypeMirror parentType) {
        TypeMirror inhertNodeType = types.Node;
        TypeMirror value = getAnnotationValue(TypeMirror.class, annotation, valueName);
        if (typeEquals(inhertNodeType, value)) {
            return parentType;
        } else {
            return value;
        }
    }

    private ExecutableElement findGetter(List<? extends Element> elements, String variableName, TypeMirror type) {
        if (type == null) {
            return null;
        }
        String methodName;
        if (typeEquals(type, context.getType(boolean.class))) {
            methodName = "is" + firstLetterUpperCase(variableName);
        } else {
            methodName = "get" + firstLetterUpperCase(variableName);
        }

        for (ExecutableElement method : ElementFilter.methodsIn(elements)) {
            if (method.getSimpleName().toString().equals(methodName) && method.getParameters().size() == 0 && isAssignable(type, method.getReturnType())) {
                return method;
            }
        }
        return null;
    }

    private static ExecutableElement findSetter(List<? extends Element> elements, String variableName, TypeMirror type) {
        if (type == null) {
            return null;
        }
        String methodName = "set" + firstLetterUpperCase(variableName);
        for (ExecutableElement method : ElementFilter.methodsIn(elements)) {
            if (method.getSimpleName().toString().equals(methodName) && method.getParameters().size() == 1 && typeEquals(type, method.getParameters().get(0).asType())) {
                return method;
            }
        }
        return null;
    }

    private static List<TypeElement> collectSuperClasses(List<TypeElement> collection, TypeElement element) {
        if (element != null) {
            collection.add(element);
            if (element.getSuperclass() != null) {
                collectSuperClasses(collection, fromTypeMirror(element.getSuperclass()));
            }
        }
        return collection;
    }

    private static Map<SharableCache, Collection<CacheExpression>> computeSharableCaches(Collection<NodeData> nodes) {
        Map<SharableCache, Collection<CacheExpression>> sharableCaches = new LinkedHashMap<>();
        for (NodeData node : nodes) {
            for (SpecializationData specialization : node.getSpecializations()) {
                if (specialization == null) {
                    continue;
                }
                if (specialization.isUncachedSpecialization()) {
                    continue;
                }
                if (specialization.isUnrolled()) {
                    continue;
                }

                for (CacheExpression cache : specialization.getCaches()) {
                    if (cache.isAlwaysInitialized()) {
                        continue;
                    }
                    if (cache.isCachedLibrary() && cache.getCachedLibraryLimit() == null) {
                        // can never be shared without a limit
                        continue;
                    }
                    if (specialization.isDynamicParameterBound(cache.getDefaultExpression(), true)) {
                        continue;
                    }

                    SharableCache sharable = new SharableCache(specialization, cache);
                    sharableCaches.computeIfAbsent(sharable, (c) -> new ArrayList<>()).add(cache);
                }
            }
        }

        return sharableCaches;
    }

    private static final class SharableCache {

        private final SpecializationData specialization;
        private final CacheExpression expression;
        private final int hashCode;

        SharableCache(SpecializationData specialization, CacheExpression expression) {
            this.specialization = specialization;
            this.expression = expression;
            this.hashCode = Objects.hash(expression.getParameter().getType(),
                            DSLExpressionHash.compute(expression.getDefaultExpression()),
                            DSLExpressionHash.compute(expression.getUncachedExpression()));
        }

        @Override
        public boolean equals(Object obj) {
            if (!(obj instanceof SharableCache)) {
                return false;
            }
            SharableCache other = (SharableCache) obj;
            if (this == obj) {
                return true;
            } else if (ElementUtils.executableEquals(specialization.getMethod(), other.specialization.getMethod()) &&
                            ElementUtils.variableEquals(expression.getParameter().getVariableElement(), other.expression.getParameter().getVariableElement())) {
                return true;
            }
            String reason = equalsWithReasonImpl(other, false);
            if (reason == null) {
                if (hashCode != other.hashCode) {
                    throw new AssertionError();
                }
                return true;
            }
            return false;
        }

        private String equalsWithReasonImpl(SharableCache other, boolean generateMessage) {
            TypeMirror thisParametertype = expression.getParameter().getType();
            TypeMirror otherParametertype = other.expression.getParameter().getType();
            if (specialization == other.specialization) {
                if (!generateMessage) {
                    return "";
                }
                return "Cannot share caches within the same specialization.";
            }

            if (!ElementUtils.typeEquals(thisParametertype, otherParametertype)) {
                if (!generateMessage) {
                    return "";
                }
                return String.format("The cache parameter type does not match. Expected '%s' but was '%s'.",
                                ElementUtils.getSimpleName(thisParametertype),
                                ElementUtils.getSimpleName(otherParametertype));
            }
            if (!equalsExpression(expression.getDefaultExpression(), other.specialization, other.expression.getDefaultExpression())) {
                if (!generateMessage) {
                    return "";
                }
                return "The cache initializer does not match.";
            }
            if (!equalsExpression(expression.getUncachedExpression(), other.specialization, other.expression.getUncachedExpression())) {
                if (!generateMessage) {
                    return "";
                }
                return "The uncached initializer does not match.";
            }

            if (this.expression.isNeverDefault() != other.expression.isNeverDefault()) {
                if (!generateMessage) {
                    return "";
                }
                return String.format("The value for @%s(neverDefault=...) must be equal for all shared caches.",
                                getSimpleName(ProcessorContext.types().Cached));

            }

            boolean isInlined = this.expression.getInlinedNode() != null;
            boolean otherIsInlined = other.expression.getInlinedNode() != null;
            if (isInlined != otherIsInlined) {
                if (!generateMessage) {
                    return "";
                }
                return String.format("The value for @%s(inline=...) must be equal for all shared caches.",
                                getSimpleName(ProcessorContext.types().Cached));

            }

            return null;
        }

        String equalsWithReason(SharableCache other) {
            return equalsWithReasonImpl(other, true);
        }

        private boolean equalsExpression(DSLExpression thisExpression, SpecializationData otherSpecialization, DSLExpression otherExpression) {
            if (thisExpression == null && otherExpression == null) {
                return true;
            } else if (thisExpression == null || otherExpression == null) {
                return false;
            }

            List<DSLExpression> otherExpressions = thisExpression.flatten();
            List<DSLExpression> expressions = otherExpression.flatten();
            if (otherExpressions.size() != expressions.size()) {
                return false;
            }
            Iterator<DSLExpression> otherExpressionIterator = expressions.iterator();
            Iterator<DSLExpression> thisExpressionIterator = otherExpressions.iterator();
            while (otherExpressionIterator.hasNext()) {
                DSLExpression e1 = thisExpressionIterator.next();
                DSLExpression e2 = otherExpressionIterator.next();
                if (e1.getClass() != e2.getClass()) {
                    return false;
                } else if (e1 instanceof Variable) {
                    VariableElement var1 = ((Variable) e1).getResolvedVariable();
                    VariableElement var2 = ((Variable) e2).getResolvedVariable();

                    if (var1.getKind() == ElementKind.PARAMETER && var2.getKind() == ElementKind.PARAMETER) {
                        Parameter p1 = specialization.findByVariable(var1);
                        Parameter p2 = otherSpecialization.findByVariable(var2);
                        if (p1 != null && p2 != null) {
                            NodeExecutionData execution1 = p1.getSpecification().getExecution();
                            NodeExecutionData execution2 = p2.getSpecification().getExecution();
                            if (execution1 != null && execution2 != null && execution1.getIndex() == execution2.getIndex()) {
                                continue;
                            }
                        }
                    }
                    if (!ElementUtils.variableEquals(var1, var2)) {
                        return false;
                    }
                } else if (e1 instanceof Call) {
                    ExecutableElement var1 = ((Call) e1).getResolvedMethod();
                    ExecutableElement var2 = ((Call) e2).getResolvedMethod();
                    if (!ElementUtils.executableEquals(var1, var2)) {
                        return false;
                    }
                } else if (e1 instanceof Binary) {
                    String var1 = ((Binary) e1).getOperator();
                    String var2 = ((Binary) e2).getOperator();
                    if (!Objects.equals(var1, var2)) {
                        return false;
                    }
                } else if (e1 instanceof Negate) {
                    assert e2 instanceof Negate;
                    // nothing to do
                } else if (!e1.equals(e2)) {
                    return false;
                }
            }
            return true;
        }

        @Override
        public int hashCode() {
            return hashCode;
        }

        private static class DSLExpressionHash implements DSLExpressionVisitor {
            private int hash = 1;

            public void visitCast(Cast binary) {
                hash *= binary.getCastType().hashCode();
            }

            public void visitVariable(Variable binary) {
                hash *= 31;
            }

            public void visitNegate(Negate negate) {
                hash *= 31;
            }

            public void visitIntLiteral(IntLiteral binary) {
                hash *= 31 + binary.getResolvedValueInt();
            }

            public void visitClassLiteral(ClassLiteral classLiteral) {
                hash *= 31 + Objects.hash(classLiteral.getResolvedType());
            }

            public void visitCall(Call binary) {
                hash *= 31 + Objects.hash(binary.getName());
            }

            public void visitBooleanLiteral(BooleanLiteral binary) {
                hash *= 31 + Objects.hash(binary.getLiteral());
            }

            public void visitBinary(Binary binary) {
                hash *= 31 + Objects.hash(binary.getOperator());
            }

            static int compute(DSLExpression e) {
                if (e == null) {
                    return 1;
                }
                DSLExpressionHash hash = new DSLExpressionHash();
                e.accept(hash);
                return hash.hash;
            }
        }

    }
}<|MERGE_RESOLUTION|>--- conflicted
+++ resolved
@@ -427,11 +427,7 @@
         if (node.hasErrors()) {
             return node;  // error sync point
         }
-<<<<<<< HEAD
-        DSLExpressionResolver resolver = createBaseResolver(node, members);
-=======
         DSLExpressionResolver resolver = createBaseResolver(node, allMembers);
->>>>>>> 85dfa565
 
         initializeSpecializations(resolver, node);
 
@@ -2907,7 +2903,6 @@
             if (entry.getValue().size() <= 1) {
                 for (CacheExpression cache : entry.getValue()) {
                     sharing.remove(cache);
-<<<<<<< HEAD
                 }
             }
         }
@@ -2921,21 +2916,6 @@
             }
         }
 
-=======
-                }
-            }
-        }
-
-        // clear sharing info in cache to be consistent in node generation
-        for (SpecializationData specialization : specializations) {
-            for (CacheExpression cache : specialization.getCaches()) {
-                if (cache.getSharedGroup() != null && !sharing.containsKey(cache)) {
-                    cache.clearSharing();
-                }
-            }
-        }
-
->>>>>>> 85dfa565
         specializations.removeAll(toRemove);
         node.getReachableSpecializations().removeAll(toRemove);
 
@@ -3752,11 +3732,6 @@
         /*
          * Object.getClass() and Object.toString() always returns a non-null value.
          */
-<<<<<<< HEAD
-        if (method != null && ElementUtils.typeEquals(ProcessorContext.getInstance().getType(Object.class), method.getEnclosingElement().asType()) &&
-                        (method.getSimpleName().toString().equals("getClass") || method.getSimpleName().toString().equals("toString"))) {
-            return true;
-=======
         ProcessorContext context = ProcessorContext.getInstance();
         TruffleTypes types = context.getTypes();
         if (method != null) {
@@ -3779,7 +3754,6 @@
                                             simpleName.equals("getAuxiliarySlots"))) {
                 return true;
             }
->>>>>>> 85dfa565
         }
 
         VariableElement var = cache.getDefaultExpression().resolveVariable();
