/*
 * Copyright (c) 2018, 2018, Oracle and/or its affiliates. All rights reserved.
 * DO NOT ALTER OR REMOVE COPYRIGHT NOTICES OR THIS FILE HEADER.
 *
 * This code is free software; you can redistribute it and/or modify it
 * under the terms of the GNU General Public License version 2 only, as
 * published by the Free Software Foundation.  Oracle designates this
 * particular file as subject to the "Classpath" exception as provided
 * by Oracle in the LICENSE file that accompanied this code.
 *
 * This code is distributed in the hope that it will be useful, but WITHOUT
 * ANY WARRANTY; without even the implied warranty of MERCHANTABILITY or
 * FITNESS FOR A PARTICULAR PURPOSE.  See the GNU General Public License
 * version 2 for more details (a copy is included in the LICENSE file that
 * accompanied this code).
 *
 * You should have received a copy of the GNU General Public License version
 * 2 along with this work; if not, write to the Free Software Foundation,
 * Inc., 51 Franklin St, Fifth Floor, Boston, MA 02110-1301 USA.
 *
 * Please contact Oracle, 500 Oracle Parkway, Redwood Shores, CA 94065 USA
 * or visit www.oracle.com if you need additional information or have any
 * questions.
 */
package com.oracle.svm.hosted;

import java.io.BufferedReader;
import java.io.ByteArrayInputStream;
import java.io.IOException;
import java.io.InputStreamReader;
import java.net.URL;
import java.nio.charset.StandardCharsets;
import java.util.ArrayList;
import java.util.Arrays;
import java.util.Collection;
import java.util.Enumeration;
import java.util.HashSet;
import java.util.List;
import java.util.Map;
import java.util.ServiceLoader;
import java.util.Set;
import java.util.TreeSet;
import java.util.concurrent.ConcurrentHashMap;

import com.oracle.svm.core.option.OptionUtils;
import org.graalvm.compiler.debug.DebugContext;
import org.graalvm.compiler.options.Option;
import org.graalvm.compiler.options.OptionType;
import org.graalvm.nativeimage.hosted.Feature;
import org.graalvm.nativeimage.hosted.RuntimeReflection;

import com.oracle.graal.pointsto.constraints.UnsupportedFeatureException;
import com.oracle.graal.pointsto.meta.AnalysisType;
import com.oracle.svm.core.annotate.AutomaticFeature;
import com.oracle.svm.core.jdk.Resources;
import com.oracle.svm.core.option.HostedOptionKey;
import com.oracle.svm.core.option.LocatableMultiOptionValue;
import com.oracle.svm.core.option.SubstrateOptionsParser;
import com.oracle.svm.core.util.UserError;
import com.oracle.svm.hosted.FeatureImpl.DuringAnalysisAccessImpl;
import com.oracle.svm.hosted.analysis.Inflation;

/**
 * Support for {@link ServiceLoader} on Substrate VM.
 *
 * Services are registered in the folder {@link #LOCATION_PREFIX "META-INF/services/"} using files
 * whose name is the fully qualified service interface name. We do not know which services are going
 * to be used by a native image: The parameter of {@link ServiceLoader#load} is often but not always
 * a compile-time constant that we can track. But we also cannot put all registered services into
 * the native image.
 *
 * We therefore use the following heuristic: we add all service loader files and service
 * implementation classes when the service interfaces that are seen as reachable by the static
 * analysis.
 *
 * Each used service implementation class is added for reflection (using
 * {@link org.graalvm.nativeimage.hosted.RuntimeReflection#register(Class[])}) and for reflective
 * instantiation (using {@link RuntimeReflection#registerForReflectiveInstantiation(Class[])}).
 *
 * For each service interface, a single service loader file is added as a resource to the image. The
 * single file combines all the individual files that can come from different .jar files.
 * 
 * Unfortunately, state of the art module support in SVM is not sophisticated enough to allow the
 * original ServiceLoader infrastructure to discover providers registered in modules. Therefore, as
 * a temporary solution, we're disabling the ModuleServicesLookupIterator in favour of the
 * LazyClassPathLookupIterator looking for files in META-INF directory. Therefore this feature
 * writes all services, even the ones from modules, into the corresponding META-INF file. All of
 * them are then discovered by the LazyClassPathLookupIterator. TODO fix this once GR-19320 is done
 *
 * One possible problem might be inconsistency between JVM and SVM, but since the lookup in JVM is
 * very dynamic in nature (depends on from which classloader or module you are starting), it might
 * not be possible for us to deliver services in the exact same order with "flat" single loader
 * approach.
 */
@AutomaticFeature
public class ServiceLoaderFeature implements Feature {

    public static class Options {
        @Option(help = "Automatically register services for run-time lookup using ServiceLoader", type = OptionType.Expert) //
        public static final HostedOptionKey<Boolean> UseServiceLoaderFeature = new HostedOptionKey<>(true);

        @Option(help = "When enabled, each service loader resource and class will be printed out to standard output", type = OptionType.Debug) //
        public static final HostedOptionKey<Boolean> TraceServiceLoaderFeature = new HostedOptionKey<>(false);

        @Option(help = "Comma-separated list of services that should be excluded", type = OptionType.Expert) //
<<<<<<< HEAD
        public static final HostedOptionKey<String[]> ServiceLoaderFeatureExcludeServices = new HostedOptionKey<>(null);

        @Option(help = "Comma-separated list of service providers that should be excluded", type = OptionType.Expert) //
        public static final HostedOptionKey<String[]> ServiceLoaderFeatureExcludeServiceProviders = new HostedOptionKey<>(null);
=======
        public static final HostedOptionKey<LocatableMultiOptionValue.Strings> ServiceLoaderFeatureExcludeServices = new HostedOptionKey<>(new LocatableMultiOptionValue.Strings());

        @Option(help = "Comma-separated list of service providers that should be excluded", type = OptionType.Expert) //
        public static final HostedOptionKey<LocatableMultiOptionValue.Strings> ServiceLoaderFeatureExcludeServiceProviders = new HostedOptionKey<>(new LocatableMultiOptionValue.Strings());
>>>>>>> 2e1ea17e

    }

    /**
     * Services that should not be processes here, for example because they are handled by
     * specialized features.
     */
    private final Set<String> servicesToSkip = new HashSet<>(Arrays.asList(
                    "java.security.Provider",                       // see SecurityServicesFeature
                    "sun.util.locale.provider.LocaleDataMetaInfo",  // see LocaleSubstitutions
                    "org.graalvm.nativeimage.Platform"  // shouldn't be reachable after
                                                        // intrinsification
    ));

    // NOTE: Platform class had to be added to this list since our analysis discovers that
    // Platform.includedIn is reachable regardless of fact that it is constant folded at
    // registerPlatformPlugins method of SubstrateGraphBuilderPlugins. This issue hasn't manifested
    // before because implementation classes were instantiated using runtime reflection instead of
    // ServiceLoader (and thus weren't reachable in analysis).

    private final Set<String> serviceProvidersToSkip = new HashSet<>(Arrays.asList(
                    "com.sun.jndi.rmi.registry.RegistryContextFactory"      // GR-26547
    ));

    /** Copy of private field {@code ServiceLoader.PREFIX}. */
    private static final String LOCATION_PREFIX = "META-INF/services/";

    /**
     * Set of types that are already processed (if they are a service interface) or are already
     * known to be not a service interface.
     */
    private final Map<AnalysisType, Boolean> processedTypes = new ConcurrentHashMap<>();

    /**
     * Known services and their providers declared using modules.
     */
    private Map<String, List<String>> serviceProviders;

    private final boolean trace = Options.TraceServiceLoaderFeature.getValue();

    @Override
    public boolean isInConfiguration(IsInConfigurationAccess access) {
        return Options.UseServiceLoaderFeature.getValue();
    }

    @Override
    public void afterRegistration(AfterRegistrationAccess access) {
<<<<<<< HEAD
        SERVICES_TO_SKIP.addAll(OptionUtils.flatten(",", Options.ServiceLoaderFeatureExcludeServices.getValue()));
        SERVICE_PROVIDERS_TO_SKIP.addAll(OptionUtils.flatten(",", Options.ServiceLoaderFeatureExcludeServiceProviders.getValue()));
=======
        // TODO write a more sophisticated include/exclude filter to handle cases like GR-27605 ?
        servicesToSkip.addAll(Options.ServiceLoaderFeatureExcludeServices.getValue().values());
        serviceProvidersToSkip.addAll(Options.ServiceLoaderFeatureExcludeServiceProviders.getValue().values());
>>>>>>> 2e1ea17e
    }

    @Override
    public void beforeAnalysis(BeforeAnalysisAccess access) {
        serviceProviders = ModuleAccess.lookupServiceProviders(access);
        if (trace) {
            int services = serviceProviders.keySet().size();
            int providers = serviceProviders.values().stream().mapToInt(List::size).sum();
            System.out.println("ServiceLoaderFeature: Discovered " + services + " with " + providers + " service providers registered using modules");
        }
    }

    @SuppressWarnings("try")
    @Override
    public void duringAnalysis(DuringAnalysisAccess a) {
        DuringAnalysisAccessImpl access = (DuringAnalysisAccessImpl) a;

        boolean workDone = false;
        for (AnalysisType type : access.getUniverse().getTypes()) {
            if (handleType(type, access)) {
                workDone = true;
            }
        }
        if (workDone) {
            DebugContext debugContext = access.getDebugContext();
            try (DebugContext.Scope s = debugContext.scope("registerResource")) {
                debugContext.log("Resources have been added by ServiceLoaderFeature. Automatic registration can be disabled with " +
                                SubstrateOptionsParser.commandArgument(Options.UseServiceLoaderFeature, "-"));
            }
        }
    }

    @SuppressWarnings("try")
    private boolean handleType(AnalysisType type, DuringAnalysisAccessImpl access) {
        if (!type.isReachable() || type.isArray()) {
            /*
             * Type is not seen as used yet by the static analysis. Note that a constant class
             * literal is enough to register a type as "in type check". Arrays are also never
             * services.
             */
            return false;
        }
        if (processedTypes.putIfAbsent(type, Boolean.TRUE) != null) {
            /* Type already processed. */
            return false;
        }

        String serviceClassName = type.toClassName();
        String serviceResourceLocation = LOCATION_PREFIX + serviceClassName;

        if (servicesToSkip.contains(serviceClassName)) {
            if (trace) {
                System.out.println("ServiceLoaderFeature: Skipping service " + serviceClassName);
            }
            return false;
        }

        /*
         * We are using a TreeSet to remove duplicate entries and to have a stable order for the
         * resource that is put into the image.
         */
        Set<String> implementationClassNames = new TreeSet<>();

        /*
         * We do not know if the type is actually a service interface. The easiest way to find that
         * out is to look up the resources that ServiceLoader would access. If no resources exist,
         * then it is not a service interface.
         */
        Enumeration<URL> resourceURLs;
        try {
            resourceURLs = access.getImageClassLoader().getClassLoader().getResources(serviceResourceLocation);
        } catch (IOException ex) {
            throw UserError.abort(ex, "Error loading service implementation resources for service `%s`", serviceClassName);
        }
        while (resourceURLs.hasMoreElements()) {
            URL resourceURL = resourceURLs.nextElement();
            try {
                implementationClassNames.addAll(parseServiceResource(resourceURL));
            } catch (IOException ex) {
                throw UserError.abort(ex, "Error loading service implementations for service `%s` from URL `%s`", serviceClassName, resourceURL);
            }
        }

        List<String> providers = serviceProviders.get(serviceClassName);
        if (providers != null) {
            if (trace) {
                System.out.println("ServiceLoaderFeature: found service declared using java modules: " + serviceClassName + " with providers: " + providers);
            }
            implementationClassNames.addAll(providers);
        }

        if (implementationClassNames.size() == 0) {
            /*
             * No service implementations registered in the resources. Since we check all classes
             * that the static analysis finds, this case is very likely.
             */
            return false;
        }

        if (trace) {
            System.out.println("ServiceLoaderFeature: processing service class " + serviceClassName);
        }

        StringBuilder newResourceValue = new StringBuilder(1024);
        for (String implementationClassName : implementationClassNames) {
            if (implementationClassName.startsWith("org.graalvm.compiler") && implementationClassName.contains("hotspot")) {
                /*
                 * Workaround for compiler services. The classpath always contains the
                 * HotSpot-specific classes of Graal. This is caused by the current distribution
                 * .jar files and class loader hierarchies of Graal. We filter out HotSpot-specific
                 * service implementations using the naming convention: they have "hotspot" in the
                 * package name.
                 */
                if (trace) {
                    System.out.println("  IGNORING HotSpot-specific implementation class: " + implementationClassName);
                }
                continue;
            }

            if (serviceProvidersToSkip.contains(implementationClassName)) {
                if (trace) {
                    System.out.println("  ignoring implementation class: " + implementationClassName);
                }
                continue;
            }

            if (trace) {
                System.out.println("  adding implementation class: " + implementationClassName);
            }

            Class<?> implementationClass = access.findClassByName(implementationClassName);
            if (implementationClass == null) {
                if (trace) {
                    System.out.println("Could not find registered service implementation class `" + implementationClassName + "` for service `" + serviceClassName + "`");
                }
                continue;
            }
            try {
                access.getMetaAccess().lookupJavaType(implementationClass);
            } catch (UnsupportedFeatureException ex) {
                if (trace) {
                    System.out.println("  cannot resolve: " + ex.getMessage());
                }
                continue;
            }

            if (((Inflation) access.getBigBang()).getAnnotationSubstitutionProcessor().isDeleted(implementationClass)) {
                /* Disallow services with implementation classes that are marked as @Deleted */
                continue;
            }

            try {
                /*
                 * Check if the implementation class has a nullary constructor. The
                 * ServiceLoaderFeature documentation specifies that "the only requirement enforced
                 * is that provider classes must have a zero-argument constructor so that they can
                 * be instantiated during loading". Since we eagerly scan all services we ignore
                 * service classes that don't respect the requirement. On HotSpot trying to load
                 * such a service would lead to a ServiceConfigurationError.
                 */
                implementationClass.getDeclaredConstructor();
            } catch (ReflectiveOperationException | NoClassDefFoundError ex) {
                if (trace) {
                    System.out.println("  cannot resolve a nullary constructor for " + implementationClassName + ": " + ex.getMessage());
                }
                continue;
            }

            /* Allow Class.forName at run time for the service implementation. */
            RuntimeReflection.register(implementationClass);
            /* Allow reflective instantiation at run time for the service implementation. */
            RuntimeReflection.registerForReflectiveInstantiation(implementationClass);

            /* Add line to the new resource that will be available at run time. */
            newResourceValue.append(implementationClass.getName());
            newResourceValue.append('\n');

        }

        DebugContext debugContext = access.getDebugContext();
        try (DebugContext.Scope s = debugContext.scope("registerResource")) {
            debugContext.log("ServiceLoaderFeature: registerResource: " + serviceResourceLocation);
        }
        Resources.registerResource(serviceResourceLocation, new ByteArrayInputStream(newResourceValue.toString().getBytes(StandardCharsets.UTF_8)));

        /* Ensure that the static analysis runs again for the new implementation classes. */
        access.requireAnalysisIteration();
        return true;
    }

    /**
     * Parse a service configuration file. This code is inspired by the private implementation
     * methods of {@link ServiceLoader}.
     */
    private static Collection<String> parseServiceResource(URL resourceURL) throws IOException {
        Collection<String> result = new ArrayList<>();
        try (BufferedReader reader = new BufferedReader(new InputStreamReader(resourceURL.openStream(), "utf-8"))) {
            while (true) {
                String line = reader.readLine();
                if (line == null) {
                    break;
                }

                int commentIndex = line.indexOf('#');
                if (commentIndex >= 0) {
                    line = line.substring(0, commentIndex);
                }
                line = line.trim();
                if (line.length() != 0) {
                    /*
                     * We do not need to do further sanity checks on the class name. If the name is
                     * illegal, then we will not be able to load the class and report an error.
                     */
                    result.add(line);
                }
            }
        }
        return result;
    }
}<|MERGE_RESOLUTION|>--- conflicted
+++ resolved
@@ -79,7 +79,7 @@
  *
  * For each service interface, a single service loader file is added as a resource to the image. The
  * single file combines all the individual files that can come from different .jar files.
- * 
+ *
  * Unfortunately, state of the art module support in SVM is not sophisticated enough to allow the
  * original ServiceLoader infrastructure to discover providers registered in modules. Therefore, as
  * a temporary solution, we're disabling the ModuleServicesLookupIterator in favour of the
@@ -103,17 +103,10 @@
         public static final HostedOptionKey<Boolean> TraceServiceLoaderFeature = new HostedOptionKey<>(false);
 
         @Option(help = "Comma-separated list of services that should be excluded", type = OptionType.Expert) //
-<<<<<<< HEAD
-        public static final HostedOptionKey<String[]> ServiceLoaderFeatureExcludeServices = new HostedOptionKey<>(null);
-
-        @Option(help = "Comma-separated list of service providers that should be excluded", type = OptionType.Expert) //
-        public static final HostedOptionKey<String[]> ServiceLoaderFeatureExcludeServiceProviders = new HostedOptionKey<>(null);
-=======
         public static final HostedOptionKey<LocatableMultiOptionValue.Strings> ServiceLoaderFeatureExcludeServices = new HostedOptionKey<>(new LocatableMultiOptionValue.Strings());
 
         @Option(help = "Comma-separated list of service providers that should be excluded", type = OptionType.Expert) //
         public static final HostedOptionKey<LocatableMultiOptionValue.Strings> ServiceLoaderFeatureExcludeServiceProviders = new HostedOptionKey<>(new LocatableMultiOptionValue.Strings());
->>>>>>> 2e1ea17e
 
     }
 
@@ -161,14 +154,9 @@
 
     @Override
     public void afterRegistration(AfterRegistrationAccess access) {
-<<<<<<< HEAD
-        SERVICES_TO_SKIP.addAll(OptionUtils.flatten(",", Options.ServiceLoaderFeatureExcludeServices.getValue()));
-        SERVICE_PROVIDERS_TO_SKIP.addAll(OptionUtils.flatten(",", Options.ServiceLoaderFeatureExcludeServiceProviders.getValue()));
-=======
         // TODO write a more sophisticated include/exclude filter to handle cases like GR-27605 ?
-        servicesToSkip.addAll(Options.ServiceLoaderFeatureExcludeServices.getValue().values());
-        serviceProvidersToSkip.addAll(Options.ServiceLoaderFeatureExcludeServiceProviders.getValue().values());
->>>>>>> 2e1ea17e
+        servicesToSkip.addAll(OptionUtils.flatten(",", Options.ServiceLoaderFeatureExcludeServices.getValue().values()));
+        serviceProvidersToSkip.addAll(OptionUtils.flatten(",", Options.ServiceLoaderFeatureExcludeServiceProviders.getValue().values()));
     }
 
     @Override
