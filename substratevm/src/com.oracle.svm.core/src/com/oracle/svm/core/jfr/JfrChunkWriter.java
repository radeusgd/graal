/*
 * Copyright (c) 2019, 2021, Oracle and/or its affiliates. All rights reserved.
 * DO NOT ALTER OR REMOVE COPYRIGHT NOTICES OR THIS FILE HEADER.
 *
 * This code is free software; you can redistribute it and/or modify it
 * under the terms of the GNU General Public License version 2 only, as
 * published by the Free Software Foundation.  Oracle designates this
 * particular file as subject to the "Classpath" exception as provided
 * by Oracle in the LICENSE file that accompanied this code.
 *
 * This code is distributed in the hope that it will be useful, but WITHOUT
 * ANY WARRANTY; without even the implied warranty of MERCHANTABILITY or
 * FITNESS FOR A PARTICULAR PURPOSE.  See the GNU General Public License
 * version 2 for more details (a copy is included in the LICENSE file that
 * accompanied this code).
 *
 * You should have received a copy of the GNU General Public License version
 * 2 along with this work; if not, write to the Free Software Foundation,
 * Inc., 51 Franklin St, Fifth Floor, Boston, MA 02110-1301 USA.
 *
 * Please contact Oracle, 500 Oracle Parkway, Redwood Shores, CA 94065 USA
 * or visit www.oracle.com if you need additional information or have any
 * questions.
 */
package com.oracle.svm.core.jfr;

import java.nio.charset.StandardCharsets;
import java.util.concurrent.locks.ReentrantLock;

import org.graalvm.compiler.api.replacements.Fold;
import org.graalvm.compiler.core.common.NumUtil;
import org.graalvm.nativeimage.Platform;
import org.graalvm.nativeimage.Platforms;
import org.graalvm.word.SignedWord;
import org.graalvm.word.UnsignedWord;
import org.graalvm.word.WordFactory;

import com.oracle.svm.core.Uninterruptible;
import com.oracle.svm.core.heap.VMOperationInfos;
import com.oracle.svm.core.jfr.sampler.JfrExecutionSampler;
import com.oracle.svm.core.jfr.sampler.JfrRecurringCallbackExecutionSampler;
import com.oracle.svm.core.jfr.traceid.JfrTraceIdEpoch;
import com.oracle.svm.core.os.RawFileOperationSupport;
import com.oracle.svm.core.sampler.SamplerBuffersAccess;
import com.oracle.svm.core.thread.JavaVMOperation;
import com.oracle.svm.core.thread.ThreadingSupportImpl;
import com.oracle.svm.core.thread.VMOperation;
import com.oracle.svm.core.thread.VMOperationControl;

import com.oracle.svm.core.util.VMError;

import com.oracle.svm.core.jfr.JfrBufferNodeLinkedList.JfrBufferNode;
import static com.oracle.svm.core.jfr.JfrBufferNodeLinkedList.release;
import static com.oracle.svm.core.jfr.JfrBufferNodeLinkedList.tryAcquire;
import static com.oracle.svm.core.jfr.JfrBufferNodeLinkedList.isAcquired;
import static com.oracle.svm.core.jfr.JfrThreadLocal.getJavaBufferList;
import static com.oracle.svm.core.jfr.JfrThreadLocal.getNativeBufferList;

/**
 * This class is used when writing the in-memory JFR data to a file. For all operations, except
 * those listed in {@link JfrUnlockedChunkWriter}, it is necessary to acquire the {@link #lock}
 * before invoking the operation.
 *
 * If an operation needs both a safepoint and the lock, then it is necessary to acquire the lock
 * outside of the safepoint. Otherwise, this will result in deadlocks as other threads may hold the
 * lock while they are paused at a safepoint.
 */
public final class JfrChunkWriter implements JfrUnlockedChunkWriter {
    public static final byte[] FILE_MAGIC = {'F', 'L', 'R', '\0'};
    public static final short JFR_VERSION_MAJOR = 2;
    public static final short JFR_VERSION_MINOR = 0;
    private static final int CHUNK_SIZE_OFFSET = 8;
    private static final int FILE_STATE_OFFSET = 64;

    public static final long METADATA_TYPE_ID = 0;
    public static final long CONSTANT_POOL_TYPE_ID = 1;

    private final JfrGlobalMemory globalMemory;
    private final ReentrantLock lock;
    private final boolean compressedInts;
    private long notificationThreshold;

    private String filename;
    private RawFileOperationSupport.RawFileDescriptor fd;
    private long chunkStartTicks;
    private long chunkStartNanos;
    private byte generation;
    private static final byte COMPLETE = 0;
    private static final byte MAX_BYTE = 127;

    public long lastCheckpointOffset = 0;

    private int lastMetadataId = 0;
    private int currentMetadataId = 0;
    private boolean newChunk = true;
    private boolean isFinal = false;
    private SignedWord metadataPosition;

    public void setCurrentMetadataId() {
        currentMetadataId++;
    }

    @Platforms(Platform.HOSTED_ONLY.class)
    public JfrChunkWriter(JfrGlobalMemory globalMemory) {
        this.lock = new ReentrantLock();
        this.compressedInts = true;
        this.globalMemory = globalMemory;
    }

    @Override
    public void initialize(long maxChunkSize) {
        this.notificationThreshold = maxChunkSize;
    }

    @Override
    public JfrChunkWriter lock() {
        assert !VMOperation.isInProgressAtSafepoint() : "could cause deadlocks";
        lock.lock();
        return this;
    }

    public void unlock() {
        lock.unlock();
    }

    @Uninterruptible(reason = "Called from uninterruptible code.", mayBeInlined = true)
    @Override
    public boolean hasOpenFile() {
        return getFileSupport().isValid(fd);
    }

    public void setFilename(String filename) {
        assert lock.isHeldByCurrentThread();
        this.filename = filename;
    }

    public void maybeOpenFile() {
        assert lock.isHeldByCurrentThread();
        if (filename != null) {
            openFile(filename);
        }
    }

    public void markChunkFinal() {
        assert lock.isHeldByCurrentThread();
        isFinal = true;
    }

    public boolean openFile(String outputFile) {
        assert lock.isHeldByCurrentThread();
        isFinal = false;
        generation = 1;
        newChunk = true;
        chunkStartNanos = JfrTicks.currentTimeNanos();
        chunkStartTicks = JfrTicks.elapsedTicks();
        filename = outputFile;
        fd = getFileSupport().open(filename, RawFileOperationSupport.FileAccessMode.READ_WRITE);
        writeFileHeader();
        lastCheckpointOffset = -1; // must reset this on new chunk
        return true;
    }

    @Uninterruptible(reason = "Prevent safepoints as those could change the top pointer.")
    public boolean write(JfrBuffer buffer) {
        return write(buffer, true);
    }

    @Uninterruptible(reason = "Prevent safepoints as those could change the top pointer.")
    public boolean write(JfrBuffer buffer, boolean reset) {
        assert JfrBufferAccess.isAcquired(buffer) || VMOperation.isInProgressAtSafepoint() || buffer.getBufferType() == JfrBufferType.C_HEAP;
        UnsignedWord unflushedSize = JfrBufferAccess.getUnflushedSize(buffer);
        if (unflushedSize.equal(0)) {
            return false;
        }

        boolean success = getFileSupport().write(fd, buffer.getTop(), unflushedSize);
        if (reset) {
            JfrBufferAccess.increaseTop(buffer, unflushedSize);
        }
        if (!success) {
            // We lost some data because the write failed.
            return false;
        }
        return getFileSupport().position(fd).greaterThan(WordFactory.signed(notificationThreshold));
    }

    /**
     * Write all the in-memory data to the file.
     */
    public void closeFile(byte[] metadataDescriptor, JfrConstantPool[] repositories, JfrThreadRepository threadRepo) {
        assert lock.isHeldByCurrentThread();
        /*
         * Switch to a new epoch. This is done at a safepoint to ensure that we end up with
         * consistent data, even if multiple threads have JFR events in progress.
         */
        JfrChangeEpochOperation op = new JfrChangeEpochOperation();
        op.enqueue();

        /*
         * After changing the epoch, all subsequently triggered JFR events will be recorded into the
         * data structures of the new epoch. This guarantees that the data in the old epoch can be
         * persisted to a file without a safepoint.
         */
        if (threadRepo.isDirty(false)) {
            writeThreadCheckpointEvent(threadRepo, false);
        }
        SignedWord constantPoolPosition = writeCheckpointEvent(repositories, false);
        writeMetadataEvent(metadataDescriptor);
        patchFileHeader(constantPoolPosition);
        getFileSupport().close(fd);

        filename = null;
        fd = WordFactory.nullPointer();
        newChunk = false;
    }

    public void flush(byte[] metadataDescriptor, JfrConstantPool[] repositories, JfrThreadRepository threadRepo) {
        assert lock.isHeldByCurrentThread();
        flushStorage();

        if (threadRepo.isDirty(true)) {
            writeThreadCheckpointEvent(threadRepo, true);
        }
        SignedWord constantPoolPosition = writeCheckpointEvent(repositories, true);
        writeMetadataEvent(metadataDescriptor);

        patchFileHeader(constantPoolPosition, true);
        newChunk = false;
        // unlike rotate chunk, don't close file.
    }

    private void writeFileHeader() {
        // Write the header - some data gets patched later on.
        getFileSupport().write(fd, FILE_MAGIC); // magic
        getFileSupport().writeShort(fd, JFR_VERSION_MAJOR); // version
        getFileSupport().writeShort(fd, JFR_VERSION_MINOR);
        assert getFileSupport().position(fd).equal(CHUNK_SIZE_OFFSET);
        getFileSupport().writeLong(fd, 0L); // chunk size
        getFileSupport().writeLong(fd, 0L); // last checkpoint offset
        getFileSupport().writeLong(fd, 0L); // metadata position
        getFileSupport().writeLong(fd, chunkStartNanos); // startNanos
        getFileSupport().writeLong(fd, 0L); // durationNanos
        getFileSupport().writeLong(fd, chunkStartTicks);
        getFileSupport().writeLong(fd, JfrTicks.getTicksFrequency());
        getFileSupport().writeByte(fd, nextGeneration()); // in hotspot a 1 byte generation is
                                                          // written
        getFileSupport().writeByte(fd, (byte) 0); // in hotspot 1 byte PAD padding
        short flags = 0;
        flags += compressedInts ? 1 : 0;
        flags += isFinal ? 1 * 2 : 0;

        getFileSupport().writeShort(fd, flags);
    }

    public void patchFileHeader(SignedWord constantPoolPosition) {
        patchFileHeader(constantPoolPosition, false);
    }

    private void patchFileHeader(SignedWord constantPoolPosition, boolean flushpoint) {
        assert lock.isHeldByCurrentThread();
        SignedWord currentPos = getFileSupport().position(fd);
        long chunkSize = getFileSupport().position(fd).rawValue();
        long durationNanos = JfrTicks.currentTimeNanos() - chunkStartNanos;
        getFileSupport().seek(fd, WordFactory.signed(CHUNK_SIZE_OFFSET));
        getFileSupport().writeLong(fd, chunkSize);
        getFileSupport().writeLong(fd, constantPoolPosition.rawValue());
        getFileSupport().writeLong(fd, metadataPosition.rawValue());
        getFileSupport().writeLong(fd, chunkStartNanos);
        getFileSupport().writeLong(fd, durationNanos);
        getFileSupport().seek(fd, WordFactory.signed(FILE_STATE_OFFSET));
        if (flushpoint) {
            // chunk is not finished
            getFileSupport().writeByte(fd, nextGeneration()); // there are 4 bytes at the end. The
                                                              // first byte is the finished flag.
        } else {
            getFileSupport().writeByte(fd, COMPLETE);
        }
        getFileSupport().writeByte(fd, (byte) 0);
        short flags = 0;
        flags += compressedInts ? 1 : 0;
        flags += isFinal ? 1 * 2 : 0;

        getFileSupport().writeShort(fd, flags);

        // need to move pointer back to correct position for next write
        getFileSupport().seek(fd, currentPos);
    }

    private byte nextGeneration() {
        if (generation == MAX_BYTE) {
            // similar to Hotspot, restart counter if required.
            generation = 1;
            return MAX_BYTE;
        }
        return generation++;
    }

    private SignedWord writeThreadCheckpointEvent(JfrConstantPool threadRepo, boolean flush) {

        SignedWord start = beginEvent();

        if (lastCheckpointOffset < 0) {
            lastCheckpointOffset = start.rawValue();
        }
        writeCompressedLong(CONSTANT_POOL_TYPE_ID);
        writeCompressedLong(JfrTicks.elapsedTicks());
        writeCompressedLong(0); // duration
        writeCompressedLong(lastCheckpointOffset - start.rawValue()); // deltaToNext
        writeCompressedLong(8); // Checkpoint type is "THREADS"

        SignedWord poolCountPos = getFileSupport().position(fd);
        getFileSupport().writeInt(fd, 0); // We'll patch this later.

        int poolCount = threadRepo.write(this, flush);

        SignedWord currentPos = getFileSupport().position(fd);
        getFileSupport().seek(fd, poolCountPos);
        getFileSupport().writeInt(fd, makePaddedInt(poolCount));
        getFileSupport().seek(fd, currentPos);
        endEvent(start);
        lastCheckpointOffset = start.rawValue();

        return start;
    }

    private SignedWord writeCheckpointEvent(JfrConstantPool[] repositories, boolean flush) {
        assert lock.isHeldByCurrentThread();
        SignedWord start = beginEvent();

        if (lastCheckpointOffset < 0) {
            lastCheckpointOffset = start.rawValue();
        }
        writeCompressedLong(CONSTANT_POOL_TYPE_ID);
        writeCompressedLong(JfrTicks.elapsedTicks());
        writeCompressedLong(0); // duration
        writeCompressedLong(lastCheckpointOffset - start.rawValue()); // deltaToNext
        writeBoolean(true); // flush

        SignedWord poolCountPos = getFileSupport().position(fd);
        getFileSupport().writeInt(fd, 0); // We'll patch this later.
        JfrConstantPool[] serializers = JfrSerializerSupport.get().getSerializers();

        int poolCount = 0;
        if (newChunk) {
            poolCount = writeConstantPools(serializers, flush);
        }
        poolCount += writeConstantPools(repositories, flush);

        SignedWord currentPos = getFileSupport().position(fd);
        getFileSupport().seek(fd, poolCountPos);
        getFileSupport().writeInt(fd, makePaddedInt(poolCount));
        getFileSupport().seek(fd, currentPos);
        endEvent(start);
        lastCheckpointOffset = start.rawValue();

        return start;
    }

    private int writeConstantPools(JfrConstantPool[] constantPools, boolean flush) {
        int count = 0;
        for (JfrConstantPool constantPool : constantPools) {
            int poolCount = constantPool.write(this, flush);
            count += poolCount;
        }
        return count;
    }

    private void writeMetadataEvent(byte[] metadataDescriptor) {
        assert lock.isHeldByCurrentThread();
        // always write metadata on a new chunk!
        if (currentMetadataId != lastMetadataId || newChunk) {
            lastMetadataId = currentMetadataId;
        } else {
            return;
        }
        SignedWord start = beginEvent();
        writeCompressedLong(METADATA_TYPE_ID);
        writeCompressedLong(JfrTicks.elapsedTicks());
        writeCompressedLong(0); // duration
        writeCompressedLong(0); // metadata id
        writeBytes(metadataDescriptor); // payload
        endEvent(start);
        metadataPosition = start;
    }

    public boolean shouldRotateDisk() {
        assert lock.isHeldByCurrentThread();
        return getFileSupport().isValid(fd) && getFileSupport().size(fd).greaterThan(WordFactory.signed(notificationThreshold));
    }

    public SignedWord beginEvent() {
        SignedWord start = getFileSupport().position(fd);
        // Write a placeholder for the size. Will be patched by endEvent,
        getFileSupport().writeInt(fd, 0);
        return start;
    }

    public void endEvent(SignedWord start) {
        SignedWord end = getFileSupport().position(fd);
        SignedWord writtenBytes = end.subtract(start);
        getFileSupport().seek(fd, start);
        getFileSupport().writeInt(fd, makePaddedInt(writtenBytes.rawValue()));
        getFileSupport().seek(fd, end);
    }

    public void writeBoolean(boolean value) {
        assert lock.isHeldByCurrentThread() || VMOperationControl.isDedicatedVMOperationThread() && lock.isLocked();
        writeByte((byte) (value ? 1 : 0));
    }

    public void writeByte(byte value) {
        assert lock.isHeldByCurrentThread() || VMOperationControl.isDedicatedVMOperationThread() && lock.isLocked();
        getFileSupport().writeByte(fd, value);
    }

    public void writeBytes(byte[] values) {
        assert lock.isHeldByCurrentThread() || VMOperationControl.isDedicatedVMOperationThread() && lock.isLocked();
        getFileSupport().write(fd, values);
    }

    public void writeCompressedInt(int value) {
        assert lock.isHeldByCurrentThread() || VMOperationControl.isDedicatedVMOperationThread() && lock.isLocked();
        writeCompressedLong(value & 0xFFFFFFFFL);
    }

    public void writeCompressedLong(long value) {
        assert lock.isHeldByCurrentThread() || VMOperationControl.isDedicatedVMOperationThread() && lock.isLocked();
        long v = value;
        if ((v & ~0x7FL) == 0L) {
            getFileSupport().writeByte(fd, (byte) v); // 0-6
            return;
        }
        getFileSupport().writeByte(fd, (byte) (v | 0x80L)); // 0-6
        v >>>= 7;
        if ((v & ~0x7FL) == 0L) {
            getFileSupport().writeByte(fd, (byte) v); // 7-13
            return;
        }
        getFileSupport().writeByte(fd, (byte) (v | 0x80L)); // 7-13
        v >>>= 7;
        if ((v & ~0x7FL) == 0L) {
            getFileSupport().writeByte(fd, (byte) v); // 14-20
            return;
        }
        getFileSupport().writeByte(fd, (byte) (v | 0x80L)); // 14-20
        v >>>= 7;
        if ((v & ~0x7FL) == 0L) {
            getFileSupport().writeByte(fd, (byte) v); // 21-27
            return;
        }
        getFileSupport().writeByte(fd, (byte) (v | 0x80L)); // 21-27
        v >>>= 7;
        if ((v & ~0x7FL) == 0L) {
            getFileSupport().writeByte(fd, (byte) v); // 28-34
            return;
        }
        getFileSupport().writeByte(fd, (byte) (v | 0x80L)); // 28-34
        v >>>= 7;
        if ((v & ~0x7FL) == 0L) {
            getFileSupport().writeByte(fd, (byte) v); // 35-41
            return;
        }
        getFileSupport().writeByte(fd, (byte) (v | 0x80L)); // 35-41
        v >>>= 7;
        if ((v & ~0x7FL) == 0L) {
            getFileSupport().writeByte(fd, (byte) v); // 42-48
            return;
        }
        getFileSupport().writeByte(fd, (byte) (v | 0x80L)); // 42-48
        v >>>= 7;

        if ((v & ~0x7FL) == 0L) {
            getFileSupport().writeByte(fd, (byte) v); // 49-55
            return;
        }
        getFileSupport().writeByte(fd, (byte) (v | 0x80L)); // 49-55
        getFileSupport().writeByte(fd, (byte) (v >>> 7)); // 56-63, last byte as is.
    }

    @Fold
    static RawFileOperationSupport getFileSupport() {
        return RawFileOperationSupport.bigEndian();
    }

    public void writeString(String str) {
        if (str.isEmpty()) {
            getFileSupport().writeByte(fd, StringEncoding.EMPTY_STRING.byteValue);
        } else {
            byte[] bytes = str.getBytes(StandardCharsets.UTF_8);
            getFileSupport().writeByte(fd, StringEncoding.UTF8_BYTE_ARRAY.byteValue);
            writeCompressedInt(bytes.length);
            getFileSupport().write(fd, bytes);
        }
    }

    private static int makePaddedInt(long sizeWritten) {
        return JfrNativeEventWriter.makePaddedInt(NumUtil.safeToInt(sizeWritten));
    }

    public enum StringEncoding {
        NULL(0),
        EMPTY_STRING(1),
        CONSTANT_POOL(2),
        UTF8_BYTE_ARRAY(3),
        CHAR_ARRAY(4),
        LATIN1_BYTE_ARRAY(5);

        public byte byteValue;

        StringEncoding(int byteValue) {
            this.byteValue = (byte) byteValue;
        }
    }

    private class JfrChangeEpochOperation extends JavaVMOperation {

        protected JfrChangeEpochOperation() {
            super(VMOperationInfos.get(JfrChangeEpochOperation.class, "JFR change epoch", SystemEffect.SAFEPOINT));
        }

        @Override
        protected void operate() {
            changeEpoch();
        }

        /**
         * We need to ensure that all JFR events that are triggered by the current thread are
         * recorded for the next epoch. Otherwise, those JFR events could pollute the data that we
         * currently try to persist. To ensure that, we must uninterruptedly flush all data that is
         * currently in-flight.
         */
        @Uninterruptible(reason = "Prevent pollution of the current thread's thread local JFR buffer.")
        private void changeEpoch() {
            processSamplerBuffers();

<<<<<<< HEAD
            // Write unflushed data from the thread local buffers but do *not* reinitialize them
            // The thread local code will handle space reclamation on their own time
            traverseList(getJavaBufferList(), true, true);
            traverseList(getNativeBufferList(), false, true);
=======
            /*
             * Write unflushed data from the thread-local event buffers to the output file. We do
             * *not* reinitialize the thread-local buffers as the individual threads will handle
             * space reclamation on their own time.
             */
            for (IsolateThread thread = VMThreads.firstThread(); thread.isNonNull(); thread = VMThreads.nextThread(thread)) {
                JfrBuffer buffer = JfrThreadLocal.getJavaBuffer(thread);
                if (buffer.isNonNull()) {
                    write(buffer);
                    JfrThreadLocal.notifyEventWriter(thread);
                }
                buffer = JfrThreadLocal.getNativeBuffer(thread);
                if (buffer.isNonNull()) {
                    write(buffer);
                }
            }
>>>>>>> 74db4491

            JfrBuffers buffers = globalMemory.getBuffers();
            for (int i = 0; i < globalMemory.getBufferCount(); i++) {
                JfrBuffer buffer = buffers.addressOf(i).read();
                assert !JfrBufferAccess.isAcquired(buffer);
                write(buffer);
                JfrBufferAccess.reinitialize(buffer);
            }

            JfrTraceIdEpoch.getInstance().changeEpoch();

            // Now that the epoch changed, re-register all running threads for the new epoch.
            SubstrateJVM.getThreadRepo().registerRunningThreads();
        }

        /**
         * The VM is at a safepoint, so all other threads have a native state. However, execution
         * sampling could still be executed. For the {@link JfrRecurringCallbackExecutionSampler},
         * it is sufficient to mark this method as uninterruptible to prevent execution of the
         * recurring callbacks. If the SIGPROF-based sampler is used, the signal handler may still
         * be executed at any time for any thread (including the current thread). To prevent races,
         * we need to ensure that there are no threads that execute the SIGPROF handler while we are
         * accessing the currently active buffers of other threads.
         */
        @Uninterruptible(reason = "Prevent JFR recording.")
        private void processSamplerBuffers() {
            assert VMOperation.isInProgressAtSafepoint();
            assert ThreadingSupportImpl.isRecurringCallbackPaused();

            JfrExecutionSampler.singleton().disallowThreadsInSamplerCode();
            try {
                processSamplerBuffers0();
            } finally {
                JfrExecutionSampler.singleton().allowThreadsInSamplerCode();
            }
        }

        @Uninterruptible(reason = "Prevent JFR recording.")
        private void processSamplerBuffers0() {
            SamplerBuffersAccess.processActiveBuffers();
            SamplerBuffersAccess.processFullBuffers(false);
        }
    }

    @Uninterruptible(reason = "Prevent pollution of the current thread's thread local JFR buffer.")
    private void flushStorage() {
        traverseList(getJavaBufferList(), true, false);
        traverseList(getNativeBufferList(), false, false);

        JfrBuffers buffers = globalMemory.getBuffers();
        for (int i = 0; i < globalMemory.getBufferCount(); i++) {
            JfrBuffer buffer = buffers.addressOf(i).read();
            if (!JfrBufferAccess.acquire(buffer)) { // one attempt
                continue;
            }
            write(buffer);
            JfrBufferAccess.reinitialize(buffer);
            JfrBufferAccess.release(buffer);
        }
    }

    @Uninterruptible(reason = "Called from uninterruptible code.")
    private void traverseList(JfrBufferNodeLinkedList linkedList, boolean java, boolean safepoint) {
        // Traverse back to front to minimize conflict with threads adding new nodes. Which could
        // possibly block traversal at very beginning.

        JfrBufferNode node = linkedList.getAndLockTail();
        // If we couldn't acquire the tail. node is null. Give up, and try again next time.

        while (node.isNonNull()) {
            VMError.guarantee(isAcquired(node) || VMOperation.isInProgressAtSafepoint(), "Cannot traverse JfrBufferNodeLinkedList outside safepoint without acquiring nodes.");
            JfrBufferNode prev = node.getPrev();

            if (!linkedList.isTail(node)) {
                JfrBuffer buffer = node.getValue();
                VMError.guarantee(buffer.isNonNull(), "JFR buffer should exist if we have not already removed its respective node.");

                // Try to get BUFFER if not in safepoint
                // make one attempt
                if (!safepoint && !JfrBufferAccess.acquire(buffer)) {
                    if (tryAcquire(prev)) {
                        release(node);
                        node = prev;
                        continue;
                    }
                    release(node);
                    return;
                }

                write(buffer);

                if (!safepoint) {
                    JfrBufferAccess.release(buffer);
                }
                if (java) {
                    JfrThreadLocal.notifyEventWriter(node.getThread());
                }
            }

            // If a node has been marked as dead, it means the thread was unable to flush upon
            // death.
            // So we need to flush the buffer above first, before attempting to remove the node
            // here.
            if (!node.getAlive()) {
                if (linkedList.removeNode(node, true)) {
                    // able to remove node
                    if (tryAcquire(prev)) {
                        node = prev;
                        continue;
                    }
                    // Failed to get next node. Give up and try again later
                    return;
                }
            }

            boolean prevAcquired = tryAcquire(prev);
            release(node);

            if (!prevAcquired) {
                return;
            }

            VMError.guarantee(prev.isNull() || isAcquired(prev) || VMOperation.isInProgressAtSafepoint(), "Cannot advance in JfrBufferNodeLinkedList traversal before acquiring next node.");
            node = prev;
        }
    }

    public long getChunkStartNanos() {
        return chunkStartNanos;
    }
}<|MERGE_RESOLUTION|>--- conflicted
+++ resolved
@@ -533,29 +533,13 @@
         private void changeEpoch() {
             processSamplerBuffers();
 
-<<<<<<< HEAD
-            // Write unflushed data from the thread local buffers but do *not* reinitialize them
-            // The thread local code will handle space reclamation on their own time
-            traverseList(getJavaBufferList(), true, true);
-            traverseList(getNativeBufferList(), false, true);
-=======
             /*
              * Write unflushed data from the thread-local event buffers to the output file. We do
              * *not* reinitialize the thread-local buffers as the individual threads will handle
              * space reclamation on their own time.
              */
-            for (IsolateThread thread = VMThreads.firstThread(); thread.isNonNull(); thread = VMThreads.nextThread(thread)) {
-                JfrBuffer buffer = JfrThreadLocal.getJavaBuffer(thread);
-                if (buffer.isNonNull()) {
-                    write(buffer);
-                    JfrThreadLocal.notifyEventWriter(thread);
-                }
-                buffer = JfrThreadLocal.getNativeBuffer(thread);
-                if (buffer.isNonNull()) {
-                    write(buffer);
-                }
-            }
->>>>>>> 74db4491
+            traverseList(getJavaBufferList(), true, true);
+            traverseList(getNativeBufferList(), false, true);
 
             JfrBuffers buffers = globalMemory.getBuffers();
             for (int i = 0; i < globalMemory.getBufferCount(); i++) {
